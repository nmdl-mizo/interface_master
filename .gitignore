__pycache__/
.ipynb_checkpoints/
test_files/.ipynb_checkpoints/
test_files/POSCAR*
test_files/log*
build/
dist/
interfacemaster.egg-info/
.DS_Store
<<<<<<< HEAD
docs/_build/
=======
test_files/cell_1.cif
test_files/cell_2.cif
test_files/Tutorial_Making bicrystal for a known GB - Si symmetric tilt - using.ipynb
>>>>>>> 08ecc6ca
<|MERGE_RESOLUTION|>--- conflicted
+++ resolved
@@ -7,10 +7,7 @@
 dist/
 interfacemaster.egg-info/
 .DS_Store
-<<<<<<< HEAD
 docs/_build/
-=======
 test_files/cell_1.cif
 test_files/cell_2.cif
-test_files/Tutorial_Making bicrystal for a known GB - Si symmetric tilt - using.ipynb
->>>>>>> 08ecc6ca
+test_files/Tutorial_Making bicrystal for a known GB - Si symmetric tilt - using.ipynb