--- conflicted
+++ resolved
@@ -31,7 +31,6 @@
 
 def ang(v1, v2):
     """
-<<<<<<< HEAD
     compute the cos of angle between v1 & v2
 
     Parameters
@@ -43,16 +42,12 @@
     ----------
     cos_12 : float
         the cos of angle between v1 and v2
-=======
-    compute the absolute value of the cos between v1 & v2
->>>>>>> 0190e143
     """
     return abs(dot(v1, v2)/norm(v1)/norm(v2))
 
 def get_ortho_two_v(B, lim, tol, align_rotation_axis = False, rotation_axis = [1,1,1]):
     """
     get orthogonal cell of a 2D basis
-<<<<<<< HEAD
 
     Parameters
     ----------
@@ -62,21 +57,15 @@
         maximum coefficient
     tol : float
         tolerance
+    align_rotation_axis : bool
+        whether to specify a vector, default False
+    rotation_axis :
+        specified vector, default [1, 1, 1]
 
     Returns
     ----------
     cell_ortho : numpy array
-        orthogonal cell of a 2D basis given by B
-=======
-    arguments:
-    B --- a 2D basis
-    lim --- control the number of generated vectors
-    tol --- tolerance to judge perpendicular
-    align_rotation_axis --- whether to specify a vector
-    rotation_axis --- specified vector
-    return:
-    a perpendicular 2D basis
->>>>>>> 0190e143
+        a perpendicular 2D basis
     """
     #meshes
     x = np.arange(-lim, lim + 1, 1)
@@ -113,7 +102,6 @@
 def dia_sym_mtx(U):
     """
     return the second-diagonal symmetry transformed matrix of U
-<<<<<<< HEAD
 
     Parameters
     ----------
@@ -125,8 +113,6 @@
     Ux : numpy array
         the second-diagonal symmetry transformed matrix of U
 
-=======
->>>>>>> 0190e143
     """
     Ux = np.eye(3)
     for i in range(3):
@@ -136,17 +122,16 @@
 
 def find_integer_vectors(v, sigma, tol=1e-8):
     """
-<<<<<<< HEAD
     A function for finding the coefficients N so that Nv contains only integer elements and gcd(v1,v2,v3,N) = 1
 
     Parameters
     ----------
     v : numpy array
-        vector
+        a 3D vector
     sigma : int
         maximum limt of N for searching
     tol : float
-        tolerance
+        tolerancea to judge integer, default 1e-8
 
     Returns
     ----------
@@ -154,16 +139,6 @@
         vector of integer elements Nv
     N : numpy array
         integer coefficients N
-=======
-    A function find the coefficients N so that Nv contains only integers
-    where gcd(v1,v2,v3,N) = 1
-    arguments:
-    v --- a 3D array
-    sigma --- maximum N
-    tol --- tolerance to judge integer
-    return:
-    an integer array, corresponding N
->>>>>>> 0190e143
     """
     found = False
     for i in range(1,sigma+1):
@@ -183,13 +158,12 @@
 
 def find_integer_vectors_nn(v,sigma, tol = 1e-8):
     """
-<<<<<<< HEAD
     A function for finding the coefficients N so that Nv contains only integer elements, ignore gcd
 
     Parameters
     ----------
     v : numpy array
-        vector
+        a 3D array
     sigma : int
         maximum limt of N for searching
     tol : float
@@ -201,16 +175,6 @@
         vector of integer elements Nv
     N : numpy array
         integer coefficients N
-=======
-    A function find the coefficients N so that Nv contains only integers
-    without divided by gcd
-    arguments:
-    v --- a 3D array
-    sigma --- maximum N
-    tol --- tolerance to judge integer
-    return:
-    an integer array, corresponding N
->>>>>>> 0190e143
     """
     found = False
     for i in range(1,sigma + 1):
@@ -229,7 +193,6 @@
 
 def solve_DSC_equations(u,v,w,L,B):
     """
-<<<<<<< HEAD
     a function for solving the integer equations for the DSC basis
 
     Parameters
@@ -246,18 +209,6 @@
     DSC_basis1, DSC_basis2 : numpy array
         DSC_basis sets
     """
-    #print('solve dsc equations')
-    #print('u v w L')
-    #print('{0} {1} {2} {3}'.format(u,v,w,L))
-    #print('basis')
-=======
-    solve the dsc equation
-    arguments:
-    u,v,w,L,B --- see the paper
-    return:
-    DSC basis, DSC indices
-    """
->>>>>>> 0190e143
     tol = 1e-8
     #get g_v, g_miu and g_lambda
     g_v = L/np.gcd(abs(w), L)
@@ -309,7 +260,6 @@
 def projection(u1,u2):
     """
     get the projection of u1 on u2
-<<<<<<< HEAD
 
     Parameters
     ----------
@@ -320,15 +270,12 @@
     ----------
     p12 : numpy array
         the projection of u1 on u2
-=======
->>>>>>> 0190e143
     """
     return dot(u1,u2)/dot(u2,u2)
 
 def Gram_Schmidt(B0):
     """
     Gram–Schmidt process
-<<<<<<< HEAD
 
     Parameters
     ----------
@@ -339,8 +286,6 @@
     ----------
     Bstar : numpy array
         the orthogonalized basis for B0
-=======
->>>>>>> 0190e143
     """
     Bstar = np.eye(3,len(B0.T))
     for i in range(len(B0.T)):
@@ -356,7 +301,6 @@
 def LLL(B):
     """
     LLL lattice reduction algorithm
-<<<<<<< HEAD
     
     https://en.wikipedia.org/wiki/Lenstra%E2%80%93Lenstra%E2%80%93Lov%C3%A1sz_lattice_basis_reduction_algorithm
 
@@ -369,10 +313,6 @@
     ----------
     Bhere : numpy array
         the basis obtained for B
-=======
-    https://en.wikipedia.org/wiki/Lenstra%E2%80%93Le-
-    nstra%E2%80%93Lov%C3%A1sz_lattice_basis_reduction_algorithm
->>>>>>> 0190e143
     """
     Bhere = B.copy()
     Bstar = Gram_Schmidt(Bhere)
@@ -417,7 +357,6 @@
 
 def get_primitive_hkl(hkl, C_lattice, P_lattice,tol=1e-8):
     """
-<<<<<<< HEAD
     convert the miller indices from conventional cell to primitive cell
     
     Parameters
@@ -429,7 +368,7 @@
     P_lattice : numpy array
         primitive cell basis set
     tol : float
-        tolerance, default 1e-8
+        tolerance to judge integer, default 1e-8
 
     Returns
     ----------
@@ -437,17 +376,6 @@
         the Miller indices in primitive cell
     """
     #1. get normal
-=======
-    convert the miller indices from an old lattice to a new lattice
-    arguments:
-    hkl --- old miller indices in the old lattice
-    C_lattice --- old lattice
-    P_lattice --- new lattice
-    tol --- tolerance to judge integer
-    return:
-    new miller indices in the new lattice
-    """
->>>>>>> 0190e143
     n, Pc1 = get_plane(hkl, C_lattice)
     #print('the normal:' + str(n) + ' the point in the plane: ' + str(Pc1))
     #2. get indices from normal
@@ -458,7 +386,6 @@
 def get_plane(hkl, lattice):
     """
     get the normal vector and one in-plane point for the (hkl) plane of the lattice
-<<<<<<< HEAD
     
     Parameters
     ----------
@@ -472,14 +399,7 @@
     n : numpy array
         the normal vector
     p : numpy array
-        a in-plane point
-=======
-    arguments:
-    hkl --- miller indices
-    lattice --- lattice matrix
-    return:
-    normal vector, a point lying in the (hkl) plane
->>>>>>> 0190e143
+        an in-plane point in the (hkl) plane
     """
     points = np.eye(3)
     for i in range(3):
@@ -500,7 +420,6 @@
 
 def get_indices_from_n_Pc1(n, lattice, Pc1):
     """
-<<<<<<< HEAD
     get the Miller indices of certain plane with normal n and one in-plane point Pc1 for certain lattice
     
     Parameters
@@ -510,30 +429,19 @@
     lattice : numpy array
         lattice basis set
     Pc1 : numpy array
-        in-plane point
+        an in-plane point in the (hkl) plane
 
     Returns
     ----------
     hkl : numpy array
-        the Miller indices
-=======
-    get the miller indices of certain plane with normal n
-    and one in-plane point Pc1 for certain lattice
-    arguments:
-    n --- normal
-    lattice --- lattice matrix
-    Pc1 --- a point in the (hkl) plane
-    return:
-    miller indices of desired plane
->>>>>>> 0190e143
+        the Miller indices of the desired plane
     """
     hkl = np.array([0,0,0],dtype = float)
     for i in range(3):
         hkl[i] = dot(lattice[:,i], n)/dot(Pc1, n)
     return hkl
 
-<<<<<<< HEAD
-def MID(lattice, n, tol):
+def MID(lattice, n, tol=1e-8):
     """
     get the Miller indices with a normal n for the lattice
     
@@ -544,26 +452,13 @@
     n : numpy array
         normal vector
     tol : float
-        tolerance
+        tolerance to judge integer, default 1e-8
 
     Returns
     ----------
     hkl : numpy array
-        the Miller indices
-    """
-=======
-def MID(lattice, n, tol = 1e-8):
-    """
-    get the miller indices with a normal n for the lattice
-    arguments:
-    lattice --- lattice matrix
-    n --- normal
-    tol --- tolerance to judge integer
-    return:
-    miller indices of desired plane
-    """
-    tol = 1e-10
->>>>>>> 0190e143
+        the Miller indices of desired plane
+    """
     for i in range(3):
         if abs(dot(lattice[:,i],n)) > tol:
             Pc1 = lattice[:,i]
@@ -575,7 +470,6 @@
 def ext_euclid(a, b):
     """
     extended euclidean algorithm
-<<<<<<< HEAD
 
     from https://en.wikipedia.org/wiki/Extended_Euclidean_algorithm
     
@@ -588,9 +482,6 @@
     ----------
     old_s, old_t, old_r : int
         the output integers
-=======
-    from https://en.wikipedia.org/wiki/Extended_Euclidean_algorithm
->>>>>>> 0190e143
     """
     old_s,s=1,0
     old_t,t=0,1
@@ -607,8 +498,8 @@
 
 def get_pri_vec_inplane(hkl,lattice):
     """
-<<<<<<< HEAD
-    get two primitive lattice vector
+    get two primitive lattice vector for the (hkl) plane
+    from Banadaki A D, Patala S. An efficient algorithm for computing the primitive bases of a general lattice plane[J]. Journal of Applied Crystallography, 2015, 48(2): 585-588.
     
     Parameters
     ----------
@@ -621,15 +512,6 @@
     ----------
     v1, v2 : numpy array
         the two primitive lattice vectors
-=======
-    get two primitive lattice vector for the (hkl) plane
-    from Banadaki A D, Patala S. An efficient algorithm for computing the primitive bases of a general lattice plane[J]. Journal of Applied Crystallography, 2015, 48(2): 585-588.
-    arguments:
-    hkl --- miller indices
-    lattice --- lattice matrix
-    return:
-    a 2D basis
->>>>>>> 0190e143
     """
     h,k,l = hkl
     if k == 0 and l == 0:
@@ -651,7 +533,6 @@
 
 def get_right_hand(B):
     """
-<<<<<<< HEAD
     get right handed lattice of B
 
     Parameters
@@ -663,9 +544,6 @@
     ----------
     B_r : numpy array
         the right_handed basis set of lattice B
-=======
-    ensure a right-handed lattice
->>>>>>> 0190e143
     """
     if dot(B[:,2],cross(B[:,0],B[:,1])) < 0:
         B[:,2] = - B[:,2]
@@ -674,7 +552,6 @@
 def get_normal_from_MI(lattice, hkl):
     """
     get the normal vector of a lattice plane with known miller indices
-<<<<<<< HEAD
 
     Parameters
     ----------
@@ -686,14 +563,7 @@
     Returns
     ----------
     n : numpy array
-        the normal vector
-=======
-    argument:
-    lattice --- lattice matrix
-    hkl --- miller indices
-    return
-    a normal to the (hkl) plane
->>>>>>> 0190e143
+        a normal vector to the (hkl) plane
     """
     hkl = np.array(hkl)
     lattice = np.array(lattice,dtype = float)
@@ -721,7 +591,6 @@
 
 def search_MI_n(lattice, n, tol, lim):
     """
-<<<<<<< HEAD
     get the miller indices of planes whose normal vector is close to the input vector n
 
     Parameters
@@ -731,7 +600,7 @@
     n : numpy array
         the normal vector
     tol : float
-        tolerance
+        tolerance to judge perpendicular
     lim : int
         upper limit of indices serching
 
@@ -739,17 +608,6 @@
     ----------
     hkl : numpy array
         the Miller indices
-=======
-    get the miller indices of planes of which
-    its normal is close to the input vector n
-    arguments:
-    lattice --- lattice matrix
-    n --- normal
-    tol --- tolerance to judge perpendicular
-    lim --- control number of generated vectors for searching
-    return:
-    miller indices
->>>>>>> 0190e143
     """
     x = np.arange(-lim, lim + 1, 1)
     y = x
@@ -776,35 +634,24 @@
     given an exact rotation matrix and a default rotation matrix,
     find the intermediate rotation matrix so that the operation combining
     the default rotation + the intermediate rotation is close to the excat rotation
-<<<<<<< HEAD
     
     Parameters
     ----------
     deft_rot : numpy array
-        rotation matrix
+        initial orientation matrix
     axis : numpy array
         the rotation axix
     tol : float
-        tolerance
+        tolerance to judge coincidence
     exact_rot : numpy array
-        exact rotation matrix
+        target orientation matrix
     av_perpendicular : numpy array
-        vector
-
-    Returns
-    ----------
-    hkl : numpy array
-        the Miller indices
-=======
-    argument:
-    deft_rot --- initial orientation
-    axis --- rotation axis
-    tol --- tolerance to judge coincidence
-    exact_rot --- target orientation
-    av_perpendicular --- auxilliary vector
-    return:
-    intermediate rotation matrix
->>>>>>> 0190e143
+        auxilliary vector
+
+    Returns
+    ----------
+    inter_rot : numpy array
+        intermediate rotation matrix
     """
     theta = 0
     found = False
@@ -848,9 +695,17 @@
     def parse_int_U(self,ai1,ai2,sigma, tol = 1e-8):
         """
         initiate computation
-        arguments:
-        ai1, ai2, sigma --- see the paper
-        tol --- tolerance to judge integer
+
+        Parameters
+        ----------
+        ai1 : numpy array
+            lattice 1 basis set
+        ai2 : numpy array
+            lattice 2 basis set
+        sigma : int
+            sigma value
+        tol : float
+            tolerance to judge coincidence, default 1e-8
         """
         self.ai1 = ai1
         self.ai2 = ai2
@@ -864,9 +719,13 @@
     def compute_DSC(self, to_LLL = True, tol = 1e-8):
         """
         solve the DSC equation
-        arguments:
-        to_LLL --- whether do LLL algorithm for the found basis
-        tol --- tolerance to judge integer
+
+        Parameters
+        ----------
+        to_LLL : bool
+            whether do LLL algorithm for the found basis, default True
+        tol : float
+            tolerance to judge coincidence, default 1e-8
         """
         #integer LC of ai2_1
         #print('the U matrix')
@@ -946,8 +805,11 @@
     def compute_CSL(self, tol = 1e-8):
         """
         compute CSL
-        argument:
-        tol --- tolerance to judge integer
+
+        Parameters
+        ----------
+        tol : float
+            tolerance to judge coincidence, default 1e-8
         """
         #symmetric matrix along the second diagonal
         Ux = dia_sym_mtx(self.U)
@@ -967,9 +829,13 @@
     def compute_CNID(self, hkl, tol = 1e-8):
         """
         compute 2D DSC
-        argument:
-        hkl --- miller indices of the plane to compute
-        tol --- tolerance to judge integer
+
+        Parameters
+        ----------
+        hkl :
+            miller indices of the plane to compute
+        tol : float
+            tolerance to judge coincidence, default 1e-8
         """
         pmi_1 = hkl
         pmi_2 = get_primitive_hkl(hkl, self.ai1, self.ai2, tol)
