--- conflicted
+++ resolved
@@ -1727,7 +1727,6 @@
             atoms_c[:,0] = atoms_c[:,0] - 1
             atoms_2 = np.vstack((atoms_2, atoms_c))
             elements_2 = np.append(elements_2, elements_c)
-<<<<<<< HEAD
 
             # delete overwrapping atoms
             elements_2 = elements_2[np.where(atoms_2[:,0] + 0.000001 < 1)]
@@ -1739,10 +1738,7 @@
         if dp2 > 0:
             shift_terminate(lattice_2, -dp2, atoms_2)
 
-=======
-            
-        
->>>>>>> 1c8ae59c
+
         #expansion
         if not (np.all(xyz_1 == 1) and np.all(xyz_2 == 1)):
             if not np.all([xyz_1[1], xyz_1[2]] == [xyz_2[1], xyz_2[2]]):
