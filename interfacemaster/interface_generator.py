from numpy.linalg import det, norm, inv
from numpy import dot, cross, ceil, floor, cos, sin, tile, array, arange, meshgrid, delete, column_stack, eye, arccos, unique, around, vstack, where, sqrt
from pymatgen.core.structure import Structure
from pymatgen.io.cif import CifWriter
from pymatgen.io.vasp.inputs import Poscar
import numpy as np
from interfacemaster.cellcalc import MID, DSCcalc, get_primitive_hkl, get_right_hand, find_integer_vectors, get_pri_vec_inplane, \
get_ortho_two_v, ang, search_MI_n, get_normal_from_MI, match_rot
import os
import matplotlib.pyplot as plt

def get_disorientation(L1, L2, v1, hkl1, v2, hkl2):
    """
<<<<<<< HEAD
    produce a rotation matrix so that the hkl1 plane overlap with the hkl2 plane and the v1 colinear with v2

    Parameters
    ----------
    L1, L2 : numpy array
        lattice basis sets
    v1, v2 : numpy array
        vectors
    hkl1, hkl2 : numpy array
        Miller indices

    Returns
    ----------
    rot_mat : numpy array
        a rotation matrix
=======
    produce a rotation matrix so that the hkl1 plane overlap with the hkl2 plane;
    and the v1 colinear with v2
    arguments:
    L1, L2 --- lattice 1, lattice 2
    hkl1, hkl2 --- miller indices of the coplanar planes
    v1, v2 --- direction indices of the collinear vectors lying in hkl1 & hkl2
    return:
    rotation matrix of target disorientation
>>>>>>> 0190e143
    """
    
    #normal vector
    n1 = get_normal_from_MI(L1, hkl1)
    n2 = get_normal_from_MI(L2, hkl2)
    
    #auxiliary lattice
    Av1 = cross(dot(L1,v1), n1)
    Av2 = cross(dot(L2,v2), n2)
    
    #get the auxiliary lattices
    AL1 = column_stack((dot(L1,v1), n1, Av1))
    AL2 = column_stack((dot(L2,v2), n2, Av2))
    
    #unit mtx
    AL1 = get_unit_mtx(AL1)
    AL2 = get_unit_mtx(AL2)
    
    return dot(AL1, inv(AL2))
    
    
def get_unit_mtx(lattice):
    """
    return a unit lattice so that the length of every column vectors is 1

    Parameters
    ----------
    lattice : numpy array
        lattice basis set

    Returns
    ----------
    lattice_return : numpy array
        basis set of a unit lattice
    """
    lattice_return = np.eye(3,3)
    for i in range(3):
        lattice_return[:,i] = lattice[:,i]/norm(lattice[:,i])
    return lattice_return

def rot(a, Theta):
    """
    produce a rotation matrix

    Parameters
    ----------
    a : numpy array
        rotation axis
    Theta: float
        rotation angle

    Returns
    ----------
    rot_mat : numpy array
        a rotation matrix
    """
    c = float(cos(Theta))
    s = float(sin(Theta))
    a = a / norm(a)
    ax, ay, az = a
    return np.array([[c + ax * ax * (1 - c), ax * ay * (1 - c) - az * s,
                      ax * az * (1 - c) + ay * s],
                    [ay * ax * (1 - c) + az * s, c + ay * ay * (1 - c),
                        ay * az * (1 - c) - ax * s],
                     [az * ax * (1 - c) - ay * s, az * ay * (1 - c) + ax * s,
                      c + az * az * (1 - c)]], dtype = np.float64)

def rational_mtx(M, N):
    """
    find a rational matrix close to M

    Parameters
    ----------
    M : numpy array
        original matrix
    N : int
        denominator

    Returns
    ----------
    B : numpy array
        integer matrix
    N : int
        denominator
    """
    B = np.eye(3)
    for i in range(3):
        for j in range(3):
            B[i][j] = round(N * M[i][j])
    return B, N

def three_dot(M1, M2, M3):
    """
    compute the three continuous dot product

    Parameters
    ----------
    M1, M2, M3 : numpy array
        matrices

    Returns
    ----------
    P : numpy array
        dot product
    """
    return dot(dot(M1,M2),M3)

def get_ang_list(m1, n):
    """
<<<<<<< HEAD
    compute a list of ang cos between one list of vecor and one vector

    Parameters
    ----------
    m1 : numpy array
        list of vectors
    n : numpy array
        a vector

    Returns
    ----------
    c : numpy array
        list of cos
=======
    return a list of ang cos between one list of vectors and one vector
    arguments:
    m1 --- a list of vectors
    n --- one vector
>>>>>>> 0190e143
    """
    return 1 / norm(n) * abs(dot(m1, n)) / norm(m1, axis = 1)

def cross_plane(lattice, n, lim, orthogonal, tol, inclination_tol = sqrt(2)/2):
    """
    get a primitive lattice vector cross a plane
<<<<<<< HEAD

    Parameters
    ----------
    lattice : numpy array
        lattice matrix
    n : numpy array
        a normal vector
    lim : int
        control how many vectors to be generated
    tol : float
        tolerance judging orthogonal

    Returns
    ----------
    n_p : numpy array
        a primitve vector normal to the plane
=======
    arguments:
    lattice --- lattice matrix
    n --- a normal vector
    lim --- control how many vectors to be generated
    tol --- tolerance judging orthogonal
    return:
    a primitve vector normal to the plane
>>>>>>> 0190e143
    """
    x = np.arange(-lim, lim, 1)
    y = x
    z = x
    indice = (np.stack(np.meshgrid(x, y, z)).T).reshape(len(x) ** 3, 3)
    indice_0 = indice[np.where(np.sum(abs(indice), axis=1) != 0)[0]]
    indice_0 = indice_0[np.where(np.gcd.reduce(indice_0, axis=1) == 1)[0]]
    ltc_p = dot(indice_0, lattice.T)
    ltc_p = ltc_p[np.argsort(norm(ltc_p, axis=1))]
    dot_list = get_ang_list(ltc_p, n)
    if orthogonal == False:
        normal_v = ltc_p[np.where(dot_list >= inclination_tol)[0]]
        normal_v = normal_v[np.argsort(norm(normal_v, axis=1))]
        normal_v = normal_v[0]
    else:
        try:
            normal_v = ltc_p[np.where(abs(dot_list - 1) < tol)[0]][0]
        except:
            raise RuntimeError('failed to find a vector cross the plane. try larger lim or smaller tol or use non-orthogonal cell')
    return normal_v

def get_sites_elements(structure):
    """
    get the coordinates of atoms and the elements
<<<<<<< HEAD

    Parameters
    ----------
    structure : pymatgen structure class
        input structure

    Returns
    ----------
    atoms : numpy array
        fractional coordinates of atoms in the primitive cell
    elements : numpy aray
        list of element name of the atoms
    return:
=======
    arguments:
    structure --- pymatgen structure class
    return:
    atoms --- fractional coordinates of atoms in the primitive cell
    elements --- list of element names of the atom
>>>>>>> 0190e143
    """
    atoms = np.array([0, 0, 0])
    elements = []
    for i in structure.sites:
        atoms = np.vstack((atoms, i.frac_coords))
        elements.append(i.species_string)
    atoms = np.delete(atoms, 0, axis = 0)
    return atoms, np.array(elements)

def POSCAR_to_cif(Poscar_name, Cif_name):
    """
    generate a cif file for the structure in a POSCAR file

    Parameters
    ----------
    Poscar_name : str
        name of a POSCAR file
    Cif_name : str
        name of a cif file
    """
    structure = Structure.from_file(Poscar_name)
    structure.to(filename=Cif_name)
    del structure

def write_LAMMPS(lattice, atoms, elements, filename = 'lmp_atoms_file', orthogonal = False):
    """
    write LAMMPS input atom file file of a supercell

    Parameters
    ----------
    lattice : numpy array
        lattice matrix
    atoms : numpy array
        fractional atoms coordinates
    elements : numpy array
        list of element name of the atoms
    filename : str
        filename of LAMMPS input atom file to write, default "lmp_atoms_file"
    orthogonal : bool
        whether write orthogonal cell, default False
    """

    #list of elements
    element_species = np.unique(elements)

    #to Cartesian
    atoms = dot(lattice, atoms.T).T

    #get the speicie identifiers (e.g. 1 for Cu, 2 for O...)
    element_indices = np.arange(len(element_species)) + 1
    species_identifiers = np.arange(len(atoms))

    for i in range(len(element_species)):
        indices_this_element = np.where(elements == element_species[i])[0]
        species_identifiers[indices_this_element] = element_indices[i]

    species_identifiers = np.array([species_identifiers])

    #the atom ID
    IDs = np.arange(len(atoms)).reshape(1, -1) + 1

    #get the final format
    Final_format = np.concatenate((IDs.T, species_identifiers.T), axis=1)
    Final_format = np.concatenate((Final_format, atoms), axis = 1)

    #define the box
    #xlo, xhi
    xhi, yhi, zhi = lattice[0][0], lattice[1][1], lattice[2][2]
    xlo, ylo, zlo = 0, 0, 0
    xy = lattice[:,1][0]
    xz = lattice[:,2][0]
    yz = lattice[:,2][1]

    with open(filename, 'w') as f:
        f.write('#LAMMPS input file of atoms generated by interface_master. The elements are: ')
        for i in range(len(element_indices)):
            f.write('{0} {1} '.format(element_indices[i], element_species[i]))
        f.write('\n {} atoms \n \n'.format(len(atoms)))
        f.write('{} atom types \n \n'.format(len(element_species)))
        f.write('{0:.8f} {1:.8f} xlo xhi \n'.format(xlo, xhi))
        f.write('{0:.8f} {1:.8f} ylo yhi \n'.format(ylo, yhi))
        f.write('{0:.8f} {1:.8f} zlo zhi \n\n'.format(zlo, zhi))
        if orthogonal == False:
            f.write('{0:.8f} {1:.8f} {2:.8f} xy xz yz \n\n'.format(xy, xz, yz))
        f.write('Atoms \n \n')
        np.savetxt(f, Final_format, fmt='%i %i %.16f %.16f %.16f')
    f.close()

def write_POSCAR(lattice, atoms, elements, filename = 'POSCAR'):
    """
    write Poscar file of a supercell

    Parameters
    ----------
    lattice : numpy array
        lattice matrix
    atoms : numpy array
        fractional atoms coordinates
    elements : numpy array
        list of element name of the atoms
    filename : str
        filename of POSCAR filename to wirte, default "POSCAR"
    """
    element_species = np.unique(elements)
    atoms_list = []
    num_list = []
    for i in range(len(element_species)):
        atoms_this_element = atoms[np.where(elements == element_species[i])[0]]
        atoms_list.append(atoms_this_element)
        num_list.append(len(atoms_this_element))

    if len(element_species) > 1:
        atoms = np.array([[0,0,0]],dtype = float)
        for i in atoms_list:
            atoms = np.vstack((atoms,i))
        atoms = np.delete(atoms,0,axis = 0)

    with open(filename, 'w') as f:
        f.write('#POSCAR generated by IF_master \n')

        #matrix
        f.write("1\n")
        f.write('{0:.16f} {1:.16f} {2:.16f} \n'.format(lattice[:,0][0],lattice[:,0][1],lattice[:,0][2]))
        f.write('{0:.16f} {1:.16f} {2:.16f} \n'.format(lattice[:,1][0],lattice[:,1][1],lattice[:,1][2]))
        f.write('{0:.16f} {1:.16f} {2:.16f} \n'.format(lattice[:,2][0],lattice[:,2][1],lattice[:,2][2]))

        #elements
        for i in element_species:
            f.write(str(i) + ' ')
        f.write('\n')

        #num of atoms
        for i in num_list:
            f.write(str(i) + ' ')
        f.write('\n')
        f.write("Direct\n")
        np.savetxt(f, atoms, fmt='%.16f %.16f %.16f')
    f.close()

def cell_expands(lattice, atoms, elements, xyz):
    """
    expand certain supercell

    Parameters
    ----------
    lattice : numpy array
        lattice matrix
    atoms : numpy array
        list of atom fractional coordinates
    elements : numpy array
        list of element name of the atoms
    xyz : list of int
        list of expansion factor for the x, y, z directions

    Returns
    ----------
    lattice : numpy array
        lattice matrix
    atoms : numpy array
        atom coordinates
    elements : numpy array
        list of element name of the atoms
    """
    mtx = lattice.copy()
    dimX, dimY, dimZ = xyz
    x_shifts = np.arange(dimX)
    y_shifts = np.arange(dimY)
    z_shifts = np.arange(dimZ)

    dim_array = np.array([dimX,dimY,dimZ])
    g1_shifts = np.array(np.meshgrid(x_shifts, y_shifts, z_shifts)).T.reshape(-1, 3)
    atoms_expand = atoms.repeat(len(g1_shifts), axis=0) + np.tile(g1_shifts, (len(atoms), 1))
    elements = elements.repeat(len(g1_shifts))
    for i in range(3):
        atoms_expand[:,i] = atoms_expand[:,i]/xyz[i]
        mtx[:,i] = mtx[:,i] * xyz[i]
    return mtx, atoms_expand, elements

def get_array_bounds(U):
    """
    get the meshgrid formed by three sets of lower & upper bounds.
    
    the bounds cooresponds to the 8 vertices of the cell consisting of the three column vectors of a matrix

    Parameters
    ----------
    U : numpy array
        integer matrix

    Returns
    ----------
    indice : numpy array
        meshgrid made by the lower and upper bounds of the indices
    """
    Mo = U.copy()
    # get the coordinates of 8 vertices
    P1 = [0,0,0]
    P2 = Mo[:,0]
    P3 = Mo[:,1]
    P4 = Mo[:,2]
    P5 = P2 + P3
    P6 = P2 + P4
    P7 = P3 + P4
    P8 = P2 + P3 + P4
    Points = np.vstack((P1,P2,P3,P4,P5,P6,P7,P8))
    # enclose the 8 verticies
    min1 = np.round(min(Points[:,0]-1),0)
    max1 = np.round(max(Points[:,0]+1),0)

    min2 = np.round(min(Points[:,1]-1),0)
    max2 = np.round(max(Points[:,1]+1),0)

    min3 = np.round(min(Points[:,2]-1),0)
    max3 = np.round(max(Points[:,2]+1),0)
    a = np.array([[min1,max1], [min2,max2], [min3,max3]])

    x = np.arange(min1 - 2, max1 + 2, 1)
    y = np.arange(min2 - 2, max2 + 2, 1)
    z = np.arange(min3 - 2, max3 + 2, 1)

    indice = (np.stack(np.meshgrid(x, y, z)).T).reshape(len(x) * len(y) * len(z), 3)
    return indice

def super_cell(U, lattice, Atoms, elements):
    """
    make supercell

    Parameters
    ----------
    U : numpy array
        coefficients of the LC of three vectors from the basis
    atoms : numpy array
        fractional coordinates of atoms
    elements : numpy array
        list of the element names of these atoms

    Returns
    ----------
    lattice : numpy array
        lattice matrix
    atoms : numpy array
        atom coordinates
    elements : numpy array
        list of element name of the atoms
    """
    indice = get_array_bounds(U)

    #1.get atoms
    Atoms = Atoms.repeat(len(indice),axis=0) + np.tile(indice,(len(Atoms),1))
    elements = elements.repeat(len(indice))
    tol = 1e-10

    #3.delete atoms dropping outside
    Atoms = dot(inv(U),Atoms.T).T
    Atoms_try = Atoms.copy()
    Atoms_try = Atoms + [tol, tol, tol]
    con = (Atoms_try[:,0] < 1) & (Atoms_try[:,0] >= 0) \
        & (Atoms_try[:,1] < 1) & (Atoms_try[:,1] >= 0) \
        & (Atoms_try[:,2] < 1) & (Atoms_try[:,2] >= 0)
    indices = np.where(con)[0]
    Atoms = Atoms[indices]
    elements = elements[indices]
    lattice = dot(lattice, U)
    return Atoms, elements, lattice

def shift_termi_left(lattice, dp, atoms, elements):
    """
    changing terminate involves requiring to cut or extend the cell for identical interfaces
    arguments:
    lattice --- a matrix with column lattice vectors
    dp --- height of termination shift
    atoms --- fractional coordinates of the atoms
    elements --- list of element names
    return:
    shifted atom coordinates, corresponding list of elements
    """
    n = cross(lattice[:,1],lattice[:,2])
    position_shift = dp / ang(lattice[:,0], n) / norm(lattice[:,0])
    atoms[:,0] = atoms[:,0] + position_shift
    if dp > 0:
        inner = (atoms[:,0] < 1) & (atoms[:,0] > 2 * position_shift)
        elements = elements[inner]
        atoms = atoms[inner]
        #shift to origin
        atoms[:,0] = atoms[:,0] - 2 * position_shift
        #to cartesian
        atoms = dot(lattice, atoms.T).T
        #cut
        lattice[:,0] = lattice[:,0] * (1 - 2 * position_shift)
        #back
        atoms = dot(inv(lattice), atoms.T).T
    else:
        atoms_c_1 = atoms.copy()
        atoms_c_2 = atoms.copy()
        elements_c = elements.copy()
        atoms_c_1[:,0] += 1
        atoms_c_2[:,0] += -1
        atoms = np.vstack((atoms, atoms_c_1, atoms_c_2))
        elements = np.append(elements, elements_c)
        elements = np.append(elements, elements_c)
        inner = (atoms[:,0] < 1) & (atoms[:,0] > 2 * position_shift)
        elements = elements[inner]
        atoms = atoms[inner]
        #shift to origin
        atoms[:,0] = atoms[:,0] - 2 * position_shift
        #to cartesian
        atoms = dot(lattice, atoms.T).T
        #cut
        lattice[:,0] = lattice[:,0] * (1 - 2 * position_shift)
        #back
        atoms = dot(inv(lattice), atoms.T).T
        
    return atoms, elements

def shift_none_copy(lattice, dp, atoms):
    """
    changing terminate involves without requiring to cut or extend the cell for identical interfaces
    arguments:
    lattice --- a matrix with column lattice vectors
    dp --- height of termination shift
    atoms --- fractional coordinates of the atoms
    return:
    shifted atom coordinates
    """
    n = cross(lattice[:,1],lattice[:,2])
    position_shift = dp / ang(lattice[:,0], n) / norm(lattice[:,0])
    atoms[:,0] = atoms[:,0] + position_shift
    atoms[:,0] = atoms[:,0] - np.floor(atoms[:,0])
    return atoms

def shift_termi_right(lattice, dp, atoms, elements):
    """
    changing terminate involves requiring to cut or extend the cell for identical interfaces
    arguments:
    lattice --- a matrix with column lattice vectors
    dp --- height of termination shift
    atoms --- fractional coordinates of the atoms
    elements --- list of element names
    return:
    shifted atom coordinates, corresponding list of elements
    """
    n = cross(lattice[:,1],lattice[:,2])
    position_shift = dp / ang(lattice[:,0], n) / norm(lattice[:,0])
    atoms[:,0] = atoms[:,0] + position_shift
    if dp < 0:
        inner = (atoms[:,0] > 0) & (atoms[:,0] < 1 + 2 * position_shift)
        elements = elements[inner]
        atoms = atoms[inner]
        #to cartesian
        atoms = dot(lattice, atoms.T).T
        #cut
        lattice[:,0] = lattice[:,0] * (1 + 2 * position_shift)
        #back
        atoms = dot(inv(lattice), atoms.T).T
    else:
        atoms_c_1 = atoms.copy()
        atoms_c_2 = atoms.copy()
        elements_c = elements.copy()
        atoms_c_1[:,0] += 1
        atoms_c_2[:,0] += -1
        atoms = np.vstack((atoms, atoms_c_1, atoms_c_2))
        elements = np.append(elements, elements_c)
        elements = np.append(elements, elements_c)
        inner = (atoms[:,0] > 0) & (atoms[:,0] < 1 + 2 * position_shift)
        elements = elements[inner]
        atoms = atoms[inner]
        #to cartesian
        atoms = dot(lattice, atoms.T).T
        #cut
        lattice[:,0] = lattice[:,0] * (1 + 2 * position_shift)
        #back
        atoms = dot(inv(lattice), atoms.T).T
        
    return atoms, elements
    
def excess_volume(lattice_1, lattice_bi, atoms_1, atoms_2, dx):
    """
    introduce vacuum between the interfaces
    argument:
    lattice_1 --- lattice matrix of the first slab
    lattice_bi --- lattice matrix of the bicrystal
    atoms_1, atoms_2 --- atom fractional coordinates of slab 1, slab 2
    dx --- length of expands normal to the interface with the same units as lattice para
    return:
    lattice_bi --- lattice matrix of bicrystal supercell
    atoms_1 --- atom coordinates of left slab
    atoms_2 --- atom coordinates of right slab
    """
    n = cross(lattice_1[:,1],lattice_1[:,2])
    normal_shift = dx / ang(lattice_1[:,0], n) / norm(lattice_bi[:,0].copy())
    normal_shift_cart = normal_shift * lattice_bi[:,0]
    atoms_2 = dot(lattice_bi.copy(), atoms_2.copy().T).T
    atoms_2 = atoms_2.copy() + normal_shift_cart
    lattice_bi[:,0] = (2 * normal_shift + 1) * lattice_bi[:,0]
    atoms_1[:,0] = 1 / (2 * normal_shift + 1) * atoms_1[:,0]
    atoms_2 = dot(inv(lattice_bi), atoms_2.T).T
    return lattice_bi, atoms_1, atoms_2

def surface_vacuum(lattice_1, lattice_bi, atoms_bi, vx):
    """
    introduce vacuum at one of the tails of the bicrystal cell
    argument:
    lattice_1 --- lattice matrix of the first slab
    lattice_bi --- lattice matrix of the bicrystal
    atoms_bi --- atom fractional coordinates of the bicrystal
    vx --- length of the vacuum bulk with units as lattice para
    """
    n = cross(lattice_1[:,1],lattice_1[:,2])
    normal_shift = vx / ang(lattice_1[:,0], n) / norm(lattice_1[:,0])
    lattice_bi[:,0] = lattice_bi[:,0] * (1 + normal_shift)
    atoms_bi[:,0] = 1 / (1 + normal_shift) * atoms_bi[:,0]

def unit_cell_axis(axis):
    """
    get an unit orthogonal cell with the x-axis collinear with certain axis
    """
    v1 = axis / norm(axis)
    v2 = np.array([0,0,0],dtype = float)
    if v1[0] == 0 and v1[1] == 0:
        v2[1] = 1
    else:
        v2[0], v2[1] = -v1[1], v1[0]
    v2 = v2 / norm(v2)
    v3 = cross(v1, v2)
    v3 = v3 / norm(v3)
    B = np.column_stack((v1,v2,v3))
    B = get_right_hand(B)
    return B

def unit_v(vector):
    """
    get the unit vector of a vector
    """
    return vector / norm(vector)

def adjust_orientation(lattice):
    """
    adjust the orientation of a lattice so that its first axis is along
    x-direction and the second axis is in the x-y plane
    argument:
    lattice --- a matrix with column lattice vectors
    return:
    rotated lattice, rotation matrix
    """
    lattice_0 = lattice.copy()
    v1 = lattice[:,0]
    v3 = cross(lattice[:,0],lattice[:,1])
    v2 = cross(v3,v1)

    v1, v2, v3 = unit_v(v1), unit_v(v2), unit_v(v3)
    this_orientation = np.column_stack((v1,v2,v3))
    desti_orientation = np.eye(3)
    R = dot(desti_orientation, inv(this_orientation))     
    lattice = dot(R, lattice)
    #check that a1 and a2 points to positive:
    
    R = dot(lattice, inv(lattice_0))
    
    return lattice, R

def convert_vector_index(lattice_0, lattice_f, v_0):
    """
    convert the index of a vector into a different basis
    """
    v_0 = dot(lattice_0, v_0)
    v_f = dot(inv(lattice_f), v_0)
    return v_f
    
"""
def print_near_axis(dv, lattice_1, lattice_2, lim=5):
    #searching for near coincident lattice vectors
    x = np.arange(-lim, lim, 1)
    y = x
    z = x
    tol = 1e-10
    indice = (np.stack(np.meshgrid(x, y, z)).T).reshape(len(x) ** 3, 3)
    indice_0 = indice[np.where(np.sum(abs(indice), axis=1) != 0)[0]]
    num = len(indice_0)
    ltc_p_1 = dot(indice_0, lattice_1.T)
    ltc_p_2 = dot(indice_0, lattice_2.T)

    v_index_1 = np.arange(num).repeat(num)
    v_index_2 = np.tile(np.arange(num), num)
    ltc_p_1_rep = ltc_p_1.repeat(num, axis = 0)
    ltc_p_2_rep = np.tile(ltc_p_2, (num,1))

    distances = abs(norm(ltc_p_1_rep, axis = 1) - norm(ltc_p_2_rep, axis=1))
    close_ids = np.where(distances <= dv)[0]

    close_vecs_1 = ltc_p_1_rep[close_ids]
    close_vecs_2 = ltc_p_2_rep[close_ids]
    close_vecs_2 = close_vecs_2[np.argsort(norm(close_vecs_1,axis = 1))]
    close_vecs_1 = close_vecs_1[np.argsort(norm(close_vecs_1,axis = 1))]

    print('       e1        e2       dv      length_v1    length_v2')
    for i in range(len(close_vecs_1)):
        e1 = np.round(dot(inv(lattice_1),close_vecs_1[i]),8)
        e2 = np.round(dot(inv(lattice_2),close_vecs_2[i]),8)
        dv = abs(norm(close_vecs_1[i]) - norm(close_vecs_2[i]))
        norm_1 = norm(close_vecs_1[i])
        norm_2 = norm(close_vecs_2[i])
        print(e1, e2, dv, norm_1, norm_2)
"""

def get_height(lattice):
    """
    get the distance of the two surfaces (crossing the first vector) of a cell
    """
    n = cross(lattice[:,1], lattice[:,2])
    height = abs(dot(lattice[:,0], n) / norm(n))
    return height

def get_plane_vectors(lattice, n):
    """
    a function get the two vectors normal to a vector
    arguments:
    lattice - lattice matrix with column lattice vecotrs
    n - a vector
    return - B two plane vectors
    """
    tol = 1e-8
    B = np.eye(3,2)
    count = 0
    indices = []
    for i in range(3):
        if norm(lattice[:,i])>0 and abs(dot(lattice[:,i], n)) < tol:
            B[:,count] = lattice[:,i]
            indices.append(i)
            count += 1
    if count != 2:
        raise RuntimeError('error: the CSL does not include two vectors in the interface')
    return B, indices

def reciprocal_lattice(B):
    """
    return the reciprocal lattice of B
    """
    v1, v2, v3 = B.T
    V = dot(v1, cross(v2, v3))
    b1 = cross(v2,v3) / V
    b2 = cross(v3,v1) / V
    b3 = cross(v1,v2) / V
    return np.column_stack((b1, b2, b3))

def d_hkl(lattice, hkl):
    """
    return the lattice plane spacing of (hkl) of a lattice
    """
    rep_L = reciprocal_lattice(lattice)
    d = 1 / norm(dot(rep_L, hkl))
    return d

def terminates_scanner_left(slab, atoms, elements, d, round_n = 5):
    """
    find all different atomic planes within 1 lattice plane displacing (in the interface), for the left slab
    arguments:
    slab --- basic vectors of the slab
    atoms --- fractional coordinates of atoms
    elements --- list of name of the atoms
    d --- 1 lattice plane displacing
    round_n -- num of bits to round the fraction coordinates to judge identical planes
    return:
    plane_list --- list of planes of atom fraction coordinates
    element_list --- list of elements in each plane
    indices_list --- list of indices of atoms in each plane
    dp_list --- list of dp parameters as input to select corresponding termination
    """
    plane_list = []
    element_list = []
    indices_list = []
    dp_list = []
    height = get_height(slab)
    normal = cross(slab[:,1], slab[:,2])
    normal = normal / norm(normal)
    atoms_cart = dot(slab,atoms.T).T
    projections = abs(dot(atoms_cart, normal))
    atoms_round = ceil(projections.copy() * 10000) / 10000
    x_coords = np.unique(atoms_round)
    plane_index = 1
    position = x_coords[-plane_index]
    while position >= height - d:
        indices_here = np.where(atoms_round == x_coords[-plane_index])[0]
        dp_here = height - position
        dp_list.append(abs(dp_here))
        indices_list.append(indices_here)
        plane_list.append(atoms[indices_here])
        element_list.append(elements[indices_here])
        plane_index += 1
        try:
            position = x_coords[-plane_index]
        except:
            position = -np.inf
    return plane_list, element_list, indices_list, dp_list

def get_R_to_screen(lattice):
    """
    get a rotation matrix to make the interface plane of the slab located in the screen
    """
    v2 = lattice[:,1]
    v2 = v2 / norm(v2)
    v1 = cross(lattice[:,1], lattice[:,2])
    v1 = v1 / norm(v1)
    v3 = cross(v1, v2)
    v3 = v3 / norm(v3)
    here = np.column_stack((v2,v3,v1))
    there = np.eye(3)
    return dot(there, inv(here)) # R here = there

def terminates_scanner_right(slab, atoms, elements, d, round_n = 5):
    """
    find all different atomic planes within 1 lattice plane displacing (in the interface), for the right slab
    arguments:
    slab --- basic vectors of the slab
    atoms --- fractional coordinates of atoms
    elements --- list of name of the atoms
    d --- 1 lattice plane displacing
    round_n -- num of bits to round the fraction coordinates to judge identical planes
    return:
    plane_list --- list of planes of atom fraction coordinates
    element_list --- list of elements in each plane
    indices_list -- list of indices of atoms in each plane
    """
    plane_list = []
    element_list = []
    indices_list = []
    dp_list = []
    normal = cross(slab[:,1], slab[:,2])
    normal = normal / norm(normal)
    atoms_cart = dot(slab,atoms.T).T
    projections = abs(dot(atoms_cart, normal))
    atoms_round = floor(projections.copy() * 10000) / 10000
    x_coords = np.unique(atoms_round)
    plane_index = 0
    position = 0
    while position <= d:
        indices_here = np.where(atoms_round == x_coords[plane_index])[0]
        dp_here = x_coords[plane_index]
        dp_list.append(abs(dp_here))
        indices_list.append(indices_here)
        plane_list.append(atoms[indices_here])
        element_list.append(elements[indices_here])
        plane_index += 1

        try:
            position = x_coords[plane_index]
        except:
            position = np.inf
    return plane_list, element_list, indices_list, dp_list

"""
from here functions to draw atomic planes
"""

def draw_cell(subfig,xs,ys,alpha = 0.3, color = 'k', width = 0.5):
    """
    draw the two-dimensional cell
    """
    for i in range(4):
        subfig.plot(xs[i],ys[i],c=color,linewidth=width,alpha = alpha)

def clean_fig(num1,num2,axes):
    """
    hide the frames
    """
    for a in range(num1 * num2):
        for b in range(3):
            axes[a][b].spines['top'].set_visible(False)
            axes[a][b].spines['right'].set_visible(False)
            axes[a][b].spines['bottom'].set_visible(False)
            axes[a][b].spines['left'].set_visible(False)
            axes[a][b].get_yaxis().set_visible(False)
            axes[a][b].get_xaxis().set_visible(False)
            axes[a][b].set(facecolor = "w")

def Xs_Ys_cell(lattice):
    """
    get the Xs and Ys arrays to draw a cell for a given lattice
    """
    #four verticies
    P1 = np.array([0,0,0])
    P2 = lattice[:,1]
    P3 = lattice[:,1] + lattice[:,2]
    P4 = lattice[:,2]

    P1 = [0,0]
    P2 = [P2[0],P2[1]]
    P3 = [P3[0],P3[1]]
    P4 = [P4[0],P4[1]]

    x1 = [P1[0],P2[0]]
    y1 = [P1[1],P2[1]]

    x2 = [P2[0],P3[0]]
    y2 = [P2[1],P3[1]]

    x3 = [P3[0],P4[0]]
    y3 = [P3[1],P4[1]]

    x4 = [P4[0],P1[0]]
    y4 = [P4[1],P1[1]]
    xs = [x1, x2, x3, x4]
    ys = [y1, y2, y3, y4]
    return xs, ys

def draw_slab(xs, ys, axes, num, plane_list, lattice_to_screen, \
              elements_list, column, colors, all_elements, \
              l_r, titlesize, legendsize):
    """
    draw the terminating planes in the plane list for a slab
    arguments:
    xs, ys --- x,y arrays to draw the two-dimensional cell
    axes --- list of figures
    num --- number of terminations
    plane_list --- list of planes of atoms
    elements_list --- list of names of elments for these atoms
    lattice_to_screen --- rotated lattice with the interface lying in the screen
    l_r --- left or right slab
    titlesize --- fontsize of title
    legendsize -- fontsize of legend
    """
    for i in range(num):
        #get atoms in this plane
        plane_atoms = plane_list[i]
        plane_atoms = dot(lattice_to_screen, plane_atoms.T).T
        #how many different elements in this plane
        plane_elements = elements_list[i]
        element_names = np.unique(plane_elements)

        #looping for different elements
        for j in range(len(element_names)):
            #get the atoms of j elment
            single_element_atoms = plane_atoms[np.where(plane_elements \
                                                        == element_names[j])[0]]

            #draw atoms of this element
            Xs = single_element_atoms[:,0]
            Ys = single_element_atoms[:,1]
            element_index_here = np.where(all_elements == element_names[j])[0][0]
            draw_cell(axes[i][column],xs,ys)
            axes[i][column].scatter(Xs, Ys, c = colors[element_index_here],\
                               s = 100, label = element_names[j])
            axes[i][column].set_title('Plane {0} of {1} Cryst.'.\
                                      format(i + 1, l_r),fontsize = titlesize)
            axes[i][column].axis('scaled')
            axes[i][column].legend(fontsize = legendsize, borderpad=0.5, loc = 0)

def write_trans_file(v1, v2, n1, n2):
    """
    write a file including translation information for LAMMPS
    arguments:
    v1, v2 --- CNID vectors
    n1, n2 --- num of grids for v1 & v2
    """
    with open('paras', 'w') as f:
        f.write('variable cnidv1x equal {} \n'.format(v1[0]/n1))
        f.write('variable cnidv2x equal {} \n'.format(v2[0]/n2))

        f.write('variable cnidv1y equal {} \n'.format(v1[1]/n1))
        f.write('variable cnidv2y equal {} \n'.format(v2[1]/n2))

        f.write('variable cnidv1z equal {} \n'.format(v1[2]/n1))
        f.write('variable cnidv2z equal {} \n'.format(v2[2]/n2))

        f.write('variable na equal {} \n'.format(n1))
        f.write('variable nb equal {} \n'.format(n2))

def draw_slab_dich(xs, ys, c_xs, c_ys,axes,num1, plane_list_1, lattice_to_screen_1, \
              elements_list_1, colors, all_elements, elements_indices,\
                  num2, plane_list_2, lattice_to_screen_2,\
                  elements_list_2, titlesize):
    """
    draw the dichromatic patterns
    arguments:
    xs, ys --- x,y arrays to draw the interface cell
    c_xs, c_ys --- x,y arrays to draw the CNID cell
    axes --- list of figures
    num1, num2 --- number of terminations
    plane_list_1, plane_list_2 --- list of atom coordinates of the terminating planes
    elements_list_1, elements_list_2 --- list of corresponding element names
    lattice_to_screen_1, lattice_to_screen_2 --- rotated lattices facing its interface orientation to the screen
    colors --- colors to classify different elements
    all_elements --- list of all the elements for all the atoms
    titlesize --- fontsize of the title
    """
    for i in range(num1):
        for j in range(num2):
            #get atoms in this plane
            plane_atoms_1 = plane_list_1[i]
            plane_atoms_1 = dot(lattice_to_screen_1, plane_atoms_1.T).T
            plane_atoms_2 = plane_list_2[j]
            plane_atoms_2 = dot(lattice_to_screen_2, plane_atoms_2.T).T
            #how many different elements in this plane
            plane_elements_1 = elements_list_1[i]
            element_names_1 = np.unique(plane_elements_1)
            plane_elements_2 = elements_list_2[j]
            element_names_2 = np.unique(plane_elements_2)
            for l in range(len(element_names_1)):
                #get the atoms of j elment
                single_element_atoms_1 = plane_atoms_1[np.where(plane_elements_1 \
                                                            == element_names_1[l])[0]]

                #draw atoms of this element
                Xs = single_element_atoms_1[:,0]
                Ys = single_element_atoms_1[:,1]
                element_index_here_1 = np.where(all_elements == element_names_1[l])[0][0]
                axes[i*num2+j][2].scatter(Xs, Ys, c = colors[element_index_here_1],\
                                   s = 200, label = element_names_1[l] + " (L)", alpha = 0.5)
                axes[i*num2+j][2].set_title('{0} left {1} right.'.\
                                          format(i,j),fontsize = titlesize)
                axes[i*num2+j][2].axis('scaled')
                for n in range(len(element_names_2)):
                    #get the atoms of j elment
                    single_element_atoms_2 = plane_atoms_2[np.where(plane_elements_2 \
                                                                == element_names_2[n])[0]]

                    #draw atoms of this element
                    Xs = single_element_atoms_2[:,0]
                    Ys = single_element_atoms_2[:,1]
                    element_index_here_2 = np.where(all_elements == element_names_2[n])[0][0]
                    draw_cell(axes[i*num2+j][2],xs,ys)
                    draw_cell(axes[i*num2+j][2],c_xs,c_ys,color = 'b', alpha = 1, width = 2)
                    axes[i*num2+j][2].scatter(Xs, Ys, c = colors[-element_index_here_2-1],\
                                       s = 50, label = element_names_2[n] +  " (R)",alpha = 0.5)
                    axes[i*num2+j][2].axis('scaled')

"""
Below is some sampling functions
"""
 
def get_nearest_pair(lattice, atoms, indices):
    """
    a function return the indices of two nearest atoms in a periodic block
    inspired from https://github.com/oekosheri/GB_code
    arguments:
    lattice --- lattice matrix
    atoms --- fractional coordinates
    indices --- indices of atoms
    """

    #get Cartesian
    pos_1 = dot(lattice, atoms.copy().T).T
    pos_2 = pos_1
    #get 9 reps of atoms (PBC)
    reps = np.array([-1, 0, 1])
    x_shifts = [0]
    y_shifts = reps
    z_shifts = reps
    planar_shifts = np.array(np.meshgrid(x_shifts, y_shifts, \
                                         z_shifts),dtype = float).T.reshape(-1, 3)
    planar_shifts = dot(lattice, planar_shifts.T).T

    #make images for one set
    n_images = len(planar_shifts)
    n_1 = len(atoms)
    n_2 = len(atoms)
    n_1_images = n_images * n_1

    #repeate to the images
    pos_1_images = pos_1.repeat(n_images, axis=0) + np.tile(planar_shifts, (n_1, 1))
    pos_1_image_index_map = np.arange(n_1).repeat(n_images)

    #repeat to match num of set 2
    pos_1_rep = pos_1_images.repeat(n_2, axis=0)
    pos_1_index_map = pos_1_image_index_map.repeat(n_2)

    #repeat to match num of set 1
    pos_2_rep = np.tile(pos_2, (n_1_images, 1))
    pos_2_index_map = np.tile(np.arange(n_2), n_1_images)

    #all the distances
    distances = norm(pos_1_rep - pos_2_rep, axis=1)
    #none zero distances
    distances_none_zero = distances[distances > 0]
    distances_none_zero = np.unique(distances_none_zero)

    #not a distance to itself image
    for i in distances_none_zero:
        distances_id = np.where(distances == i)[0][0]
        if pos_1_index_map[distances_id] != pos_2_index_map[distances_id]:
            break

    return indices[pos_1_index_map[distances_id]], indices[pos_2_index_map[distances_id]], \
     pos_1_rep[distances_id], pos_2_rep[distances_id]

"""
def searching_indices(atoms, coordinates):
    #get the indices of the atoms corresponding to the coordinates
    return np.where( norm((atoms - coordinates), axis = 1) < 1e-8)[0]
 
def get_two_IDs_and_new_original_atoms(coordinates_1, coordinates_2, atoms, displacement):
    #get the two IDs of the two coordinates in atoms, and move
    #the coordinates_1 by displacement
    ID_1 = searching_indices(atoms, coordinates_1)
    ID_2 = searching_indices(atoms, coordinates_2)
    atoms[ID_1] = atoms[ID_1] + displacement
    return ID_1, ID_2, atoms
 
def delete_insert(lattice, atoms, elements, xlo, xhi, original_atoms):
    #a function delete two nearest atoms and insert one at the middle of them
    xlo = xlo / norm(lattice[:,0])
    xhi = xhi / norm(lattice[:,0])

    #select atoms near the interface
    selected_indices = np.where((atoms[:,0] > xlo) & (atoms[:,0] < xhi))[0]
    selected_atoms = atoms[selected_indices]
    id1, id2, start, end = get_nearest_pair(lattice, selected_atoms, selected_indices)

    #middle & displacement
    middle_atom = (start + end) / 2
    middle_element = elements[id1]
    close_atom_1 = dot(lattice, atoms[id1])
    close_atom_2 = dot(lattice, atoms[id2])
    displace = middle_atom - close_atom_1
    displace_frac = dot(inv(lattice), displace)
    
    #get the original IDs of the pair of atoms and displace the first in the original atoms
    ogn_ID_1, ogn_ID_2, original_atoms = get_two_IDs_and_new_original_atoms(atoms[id1], atoms[id2], \
                                                                     original_atoms, displace_frac)
    
    #delete
    atoms = np.delete(atoms, [id1, id2], axis = 0)
    elements = np.delete(elements, [id1, id2])

    #insert
    middle_atom = dot(inv(lattice), middle_atom)
    atoms = np.vstack((atoms, middle_atom))
    elements = np.append(elements, middle_element)

    #check distance now
    #select atoms near the interface
    selected_indices = np.where((atoms[:,0] > xlo) & (atoms[:,0] < xhi))[0]
    selected_atoms = atoms[selected_indices]
    id1, id2, start, end = get_nearest_pair(lattice, selected_atoms, selected_indices)
    if id1 == id2:
        d_nearest_now = np.inf
    else:
        d_nearest_now = norm(start - end)

    return atoms, elements, d_nearest_now, len(atoms), ogn_ID_1, ogn_ID_2, displace, original_atoms
 
def sampling_deletion(lattice, atoms, elements, xlo, xhi, nearest_d, trans_name):
    #looping deletion of atoms until no atoms are nearer than
    #one atom distance
    data = np.array([-1, -1, -1, -1, -1],dtype = float)
    original_atoms = atoms.copy()
    c_atoms = atoms.copy()
    c_atoms_2 = atoms.copy()
    c_elements = elements.copy()
    nearest_now = delete_insert(lattice, c_atoms, c_elements, xlo, xhi, c_atoms_2)[2]
    del c_atoms
    del c_elements
    del c_atoms_2
    count = 1
    num = len(atoms)
    #write_LAMMPS(lattice, atoms, elements, filename = trans_name + '_0', orthogonal = True)
    while nearest_now < nearest_d and num > 1:
        atoms, elements, nearest_now, num, trans_ID, del_ID, displacement, original_atoms = delete_insert(lattice, atoms, elements, xlo, xhi, original_atoms)
        #print(nearest_now)
        #write_LAMMPS(lattice, atoms, elements, filename = trans_name + '_{}'.format(count), orthogonal = True)
        data = np.append(data, [trans_ID[0]+1, del_ID[0]+1])
        for i in range(3):
            data = np.append(data, displacement[i])
        count += 1
    with open(trans_name, 'w') as f:
        np.savetxt(f, data, fmt='%s')
    return count
    
 
def RBT_deletion_one_by_one(lattice, atoms, elements, CNID_frac, grid, bound, d_nearest, xlo, xhi):
    #a function generate atom files sampling RBT & deleting atoms
    original_atoms = atoms.copy()
    original_elements = elements.copy()
    v1 = CNID_frac[:,0] / grid[0]
    v2 = CNID_frac[:,1] / grid[1]
    delete_nums_per_trans_file = open('del_nums', 'w')
    for i in range(grid[0]):
        for j in range(grid[1]):
            #copy atoms
            atoms_here = original_atoms.copy()
            #move right crystal
            right_indices = np.where(atoms_here[:,0] > bound / norm(lattice[:,0]))[0]
            atoms_here[right_indices] = atoms_here[right_indices] + v1 * i + v2 * j
            elements_here = original_elements.copy()
            #generate files
            dele_count = sampling_deletion(lattice, atoms_here, \
                  elements_here, xlo, xhi, d_nearest*0.99, '{0}_{1}'.format(i+1,j+1))
            delete_nums_per_trans_file.write('{}\n'.format(dele_count))
    delete_nums_per_trans_file.close()
"""

        
class core:
    def __init__(self, file_1, file_2):
        self.file_1 = file_1 # cif file name of lattice 1
        self.file_2 = file_2 # cif file name of lattice 2
        self.structure_1 = Structure.from_file(file_1, primitive=True, sort=False, merge_tol=0.0)
        self.structure_2 = Structure.from_file(file_2, primitive=True, sort=False, merge_tol=0.0)

        self.conv_lattice_1 = Structure.from_file(file_1, primitive=False, sort=False, merge_tol=0.0) \
                                .lattice.matrix.T

        self.conv_lattice_2 = Structure.from_file(file_2, primitive=False, sort=False, merge_tol=0.0) \
                                .lattice.matrix.T

        self.lattice_1 = self.structure_1.lattice.matrix.T
        self.lattice_2 = self.structure_2.lattice.matrix.T
        self.lattice_2_TD = self.structure_2.lattice.matrix.T.copy()
        self.CSL = np.eye(3) # CSL cell in cartesian
        self.du = 0.005
        self.S = 0.005
        self.D = np.eye(3)
        self.sgm1 = 100 # sigma 1
        self.sgm2 = 100 # sigma 2
        self.R = np.eye(3) # rotation matrix
        self.axis = np.array([0.0,0.0,0.0]) # rotation axis
        self.theta = 0.0 # rotation angle
        self.U1 = np.eye(3)
        self.U2 = np.eye(3)
        self.bicrystal_U1 = np.eye(3) # indices of the slab of lattice 1
        self.bicrystal_U2 = np.eye(3) # indices of the slab of lattice 2
        self.CNID = np.eye(3,2)
        self.cell_calc = DSCcalc()
        self.name = str
        self.dd = 0.005
        self.orientation = np.eye(3) # initial disorientation
        self.a1 = np.eye(3)
        self.a2_0 = np.eye(3)
        self.orient = np.eye(3) #adjusted orientation for better visulaizing
        self.d1 = float #lattice plane distance
        self.d2 = float #lattice plane distance
        self.plane_list_1 = [] #list of terminating plane atoms
        self.plane_list_2 = []
        self.elements_1 = [] #list of terminating plane atom elements
        self.elements_2 = []
        self.indices_list_1 = [] #termination plane atoms's indices
        self.indices_list_2 = []
        self.dp_list_1 = [] #list of dp parameter to select termination
        self.dp_list_2 = []
        self.R_see_plane = np.eye #rotate the two slabs so that the screen is crossing the interface
        self.slab_lattice_1 = np.eye(3) #lattice matrix of the final slabs forming the interface
        self.slab_lattice_2 = np.eye(3)
        self.a2_transform = np.eye(3)
        #get the atoms in the primitive cell
        self.atoms_1, self.elements_1 = get_sites_elements(self.structure_1)
        self.atoms_2, self.elements_2 = get_sites_elements(self.structure_2)
        #save the information of the bicrystal box
        self.lattice_bi = np.eye(3)
        self.atoms_bi = np.array([0.0,0.0,0.0])
        self.elements_bi = []
        self.bicrystal_ortho = False #whether the bicrystal supercell is orthogonal
        self.slab_structure_1 = Structure.from_file(file_1, primitive=True, sort=False, merge_tol=0.0)
        self.slab_structure_2 = Structure.from_file(file_1, primitive=True, sort=False, merge_tol=0.0)
        self.bicrystal_structure = Structure.from_file(file_1, primitive=True, sort=False, merge_tol=0.0)
        print('Warning!, this programme will rewrite the POSCAR file in this dir!')
        
    def scale(self, factor_1, factor_2):
        self.lattice_1 = self.lattice_1 * factor_1
        self.lattice_2 = self.lattice_2 * factor_2
        self.conv_lattice_1 = self.conv_lattice_1 * factor_1
        self.conv_lattice_2 = self.conv_lattice_2 * factor_2
        
    def parse_limit(self, du, S, sgm1, sgm2, dd):
        """
        set the limitation to accept an appx CSL
        arguments -- see the paper
        """
        self.du = du
        self.S = S
        self.sgm1 = sgm1
        self.sgm2 = sgm2
        self.dd = dd

    def search_one_position(self, axis, theta, theta_range, dtheta, two_D = False):
        """
        main loop finding the appx CSL
        arguments:
        axis -- rotation axis
        theta -- initial rotation angle, in degree
        theta_range -- range varying theta, in degree
        dtheta -- step varying theta, in degree
        """
        axis = dot(self.lattice_1, axis)
        print(axis)
        file = open('log.one_position','w')
        theta = theta / 180 * np.pi
        n = ceil(theta_range/dtheta)
        dtheta = theta_range / n / 180 * np.pi
        x = np.arange(n)
        Ns = np.arange(1, self.sgm2 + 1)
        found = None

        if two_D == False:
            a1 = self.lattice_1.copy()
            a2_0 = self.lattice_2.copy()

        else:
            #find the two primitive plane bases
            #miller indices
            hkl_1 = MID(self.lattice_1, axis)
            hkl_2 = MID(dot(self.orientation, self.lattice_2), axis)
            #plane bases
            plane_B_1 = get_pri_vec_inplane(hkl_1, self.lattice_1)
            plane_B_2 = get_pri_vec_inplane(hkl_2, dot(self.orientation, self.lattice_2))
            v_3 = cross(plane_B_1[:,0], plane_B_1[:,1])
            print(100000)
            a1 = np.column_stack((plane_B_1, v_3))
            a2_0 = np.column_stack((plane_B_2, v_3))
            self.a1 = a1.copy()
            self.a2 = a2_0.copy()
            #a2_0 back to the initial orientation
            a2_0 = dot(inv(self.orientation), a2_0)
            self.a2_0 = a2_0.copy()
        # rotation loop
        file.write('---Searching starts---\n')
        file.write('axis theta dtheta n S du sigma1_max sigma2_max\n')
        file.write('{0} {1} {2} {3} {4} {5} {6} {7}\n'.\
              format(axis, theta, dtheta, n, self.S, self.du, self.sgm1, self.sgm2))
        file.write('-----------for theta-----------\n')
        for i in x:
            N = 1
            R = dot(self.orientation, rot(axis, theta))
            U = three_dot(inv(a1), R, a2_0)
            file.write('theta = ' + str(theta / np.pi * 180) + '\n')
            file.write('    -----for N-----\n')
            while N <= self.sgm2:
                tol = 1e-10
                Uij, N = rational_mtx(U,N)
                U_p = 1 / N * Uij
                one_v = array([0,0,1])
                if np.all((abs(U_p-U)) < self.du):
                    file.write('    N= ' + str(N) + " accepted" + '\n')
                    R_p = three_dot(a1, U_p, inv(a2_0))
                    D = dot(inv(R),R_p)
                    if (abs(det(D)-1) <= self.S) and \
                    np.all(abs(D-np.eye(3)) < self.dd):
                        here_found = True
                        file.write('    --D accepted--\n')
                        file.write("    D, det(D) = {0} \n".format(det(D)))
                        ax2 = three_dot(R,D,a2_0)
                        calc = DSCcalc()
                        try:
                            calc.parse_int_U(a1, ax2, self.sgm2)
                            calc.compute_CSL()
                        except:
                            file.write('    failed to find CSL here \n')
                            here_found = False
                        if here_found and abs(det(calc.U1)) <= self.sgm1:
                            found = True
                            file.write('--------------------------------\n')
                            file.write('Congrates, we found an appx CSL!\n')
                            sigma1 = int(abs(np.round(det(calc.U1))))
                            sigma2 = int(abs(np.round(det(calc.U2))))
                            self.D = D
                            self.U1 = np.array(np.round(calc.U1),dtype = int)
                            self.U2 = np.array(np.round(calc.U2),dtype = int)
                            self.lattice_2_TD = three_dot(R, D, a2_0)
                            self.CSL = dot(a1, self.U1)
                            self.R = R
                            self.theta = theta
                            self.axis = axis
                            self.cell_calc = calc
                            if two_D:
                                self.d1 = d_hkl(self.lattice_1, hkl_1)
                                self.d2 = d_hkl(three_dot(R, D, self.lattice_2), hkl_2)
                                calc.compute_CNID([0,0,1])
                                self.CNID = dot(a1, calc.CNID)
                            file.write('U1 = \n' + \
                                       str(self.U1) + '; sigma_1 = ' + \
                                       str(sigma1) + '\n')

                            file.write('U2 = \n' + str(self.U2) + '; sigma_2 = ' \
                                       + str(sigma1) + '\n')

                            file.write('D = \n' + str(np.round(D,8)) + '\n')

                            file.write('axis = ' + str(axis) + ' ; theta = ' \
                                       + str(np.round(theta / np.pi * 180,8)) \
                                       + '\n')

                            print('Congrates, we found an appx CSL!\n')
                            print('U1 = \n' + \
                                       str(self.U1) + '; sigma_1 = ' + \
                                       str(sigma1) + '\n')

                            print('U2 = \n' + str(self.U2) + '; sigma_2 = ' \
                                       + str(sigma1) + '\n')

                            print('D = \n' + str(np.round(D,8)) + '\n')

                            print('axis = ' + str(axis) + ' ; theta = ' \
                                       + str(np.round(theta / np.pi * 180,8)) \
                                       + '\n')

                            break
                        else:
                            file.write('    sigma too large \n')
                N += 1
            if found:
                break
            theta += dtheta
        if not found:
            print('failed to find a satisfying appx CSL. Try to adjust the limits according \
                  to the log file generated; or try another orientation.')

    def search_one_position_3D(self, R, theta_range, dtheta):
        """
        main loop finding the appx CSL
        arguments:
        axis -- rotation axis
        theta -- initial rotation angle, in degree
        theta_range -- range varying theta, in degree
        dtheta -- step varying theta, in degree
        """
        axis = dot(self.lattice_1, axis)
        print(axis)
        file = open('log.one_position','w')
        theta = theta / 180 * np.pi
        n = ceil(theta_range/dtheta)
        dtheta = theta_range / n / 180 * np.pi
        x = np.arange(n)
        Ns = np.arange(1, self.sgm2 + 1)
        found = None

        a1 = self.lattice_1.copy()
        a2_0 = self.lattice_2.copy()

        # rotation loop
        file.write('---Searching starts---\n')
        file.write('axis theta dtheta n S du sigma1_max sigma2_max\n')
        file.write('{0} {1} {2} {3} {4} {5} {6} {7}\n'.\
              format(axis, theta, dtheta, n, self.S, self.du, self.sgm1, self.sgm2))
        file.write('-----------for theta-----------\n')
        for i in x:
            N = 1
            U = three_dot(inv(a1), R, a2_0)
            file.write('theta = ' + str(theta / np.pi * 180) + '\n')
            file.write('    -----for N-----\n')
            while N <= self.sgm2:
                tol = 1e-10
                Uij, N = rational_mtx(U,N)
                U_p = 1 / N * Uij
                if np.all((abs(U_p-U)) < self.du):
                    file.write('    N= ' + str(N) + " accepted" + '\n')
                    R_p = three_dot(a1, U_p, inv(a2_0))
                    D = dot(inv(R),R_p)
                    if (abs(det(D)-1) <= self.S) and \
                    np.all(abs(D-np.eye(3)) < self.dd):
                        here_found = True
                        file.write('    --D accepted--\n')
                        file.write("    D, det(D) = {0} \n".format(det(D)))
                        ax2 = three_dot(R,D,a2_0)
                        calc = DSCcalc()
                        try:
                            calc.parse_int_U(a1, ax2, self.sgm2)
                            calc.compute_CSL()
                        except:
                            file.write('    failed to find CSL here \n')
                            here_found = False
                        if here_found and abs(det(calc.U1)) <= self.sgm1:
                            found = True
                            file.write('--------------------------------\n')
                            file.write('Congrates, we found an appx CSL!\n')
                            sigma1 = int(abs(np.round(det(calc.U1))))
                            sigma2 = int(abs(np.round(det(calc.U2))))
                            self.D = D
                            self.U1 = np.array(np.round(calc.U1),dtype = int)
                            self.U2 = np.array(np.round(calc.U2),dtype = int)
                            self.lattice_2_TD = three_dot(R, D, a2_0)
                            self.CSL = dot(a1, self.U1)
                            self.R = R
                            self.theta = theta
                            self.axis = axis
                            self.cell_calc = calc
                            file.write('U1 = \n' + \
                                       str(self.U1) + '; sigma_1 = ' + \
                                       str(sigma1) + '\n')

                            file.write('U2 = \n' + str(self.U2) + '; sigma_2 = ' \
                                       + str(sigma1) + '\n')

                            file.write('D = \n' + str(np.round(D,8)) + '\n')

                            file.write('axis = ' + str(axis) + ' ; theta = ' \
                                       + str(np.round(theta / np.pi * 180,8)) \
                                       + '\n')

                            print('Congrates, we found an appx CSL!\n')
                            print('U1 = \n' + \
                                       str(self.U1) + '; sigma_1 = ' + \
                                       str(sigma1) + '\n')

                            print('U2 = \n' + str(self.U2) + '; sigma_2 = ' \
                                       + str(sigma1) + '\n')

                            print('D = \n' + str(np.round(D,8)) + '\n')

                            print('axis = ' + str(axis) + ' ; theta = ' \
                                       + str(np.round(theta / np.pi * 180,8)) \
                                       + '\n')

                            break
                        else:
                            file.write('    sigma too large \n')
                N += 1
            if found:
                break
            theta += dtheta
        if not found:
            print('failed to find a satisfying appx CSL. Try to adjust the limits according \
                  to the log file generated; or try another orientation.')

    def search_fixed(self, R, exact = False, tol = 1e-8):
        """
        main loop finding the appx CSL
        arguments:
        axis -- rotation axis
        theta -- initial rotation angle, in degree
        theta_range -- range varying theta, in degree
        dtheta -- step varying theta, in degree
        """
        Ns = np.arange(1, self.sgm2 + 1)
        found = None
        file = open('log.fixed_search','w')
        a1 = self.lattice_1.copy()
        a2_0 = self.lattice_2.copy()
        # rotation loop
        file.write('---Searching starts---\n')
        file.write('axis theta dtheta n S du sigma1_max sigma2_max\n')
        file.write('{0} {1} {2} {3}\n'.\
              format(self.S, self.du, self.sgm1, self.sgm2))
        file.write('-----------for theta-----------\n')
        N = 1
        U = three_dot(inv(a1), R, a2_0)
        file.write('    -----for N-----\n')
        while N <= self.sgm2:
            Uij, N = rational_mtx(U,N)
            U_p = 1 / N * Uij
            if np.all((abs(U_p-U)) < self.du):
                file.write('N= ' + str(N) + " accepted" + '\n')
                R_p = three_dot(a1, U_p, inv(a2_0))
                D = dot(inv(R),R_p)
                if ((abs(det(D)-1) <= self.S) and \
                np.all(abs(D-np.eye(3)) < self.dd)):
                    if exact == True:
                        D = eye(3,3)
                        R = R_p
                    here_found = True
                    file.write('--D accepted--\n')
                    file.write("D, det(D) = {0} \n".format(det(D)))
                    ax2 = three_dot(R,D,a2_0)
                    calc = DSCcalc()
                    calc.parse_int_U(a1, ax2, self.sgm2, tol)
                    calc.compute_CSL(tol)
                    """
                    except:
                        file.write('failed to find CSL here \n')
                        here_found = False
                    """
                    if here_found and abs(det(calc.U1)) <= self.sgm1:
                        found = True
                        file.write('--------------------------------\n')
                        file.write('Congrates, we found an appx CSL!\n')
                        sigma1 = int(abs(np.round(det(calc.U1))))
                        sigma2 = int(abs(np.round(det(calc.U2))))
                        self.D = D
                        self.U1 = np.array(np.round(calc.U1),dtype = int)
                        self.U2 = np.array(np.round(calc.U2),dtype = int)
                        self.lattice_2_TD = three_dot(R, D, a2_0)
                        self.CSL = dot(a1, self.U1)
                        self.R = R
                        self.cell_calc = calc
                        file.write('U1 = \n' + \
                                   str(self.U1) + '; sigma_1 = ' + \
                                   str(sigma1) + '\n')

                        file.write('U2 = \n' + str(self.U2) + '; sigma_2 = ' \
                                   + str(sigma1) + '\n')

                        file.write('D = \n' + str(np.round(D,8)) + '\n')


                        print('Congrates, we found an appx CSL!\n')
                        print('U1 = \n' + \
                                   str(self.U1) + '; sigma_1 = ' + \
                                   str(sigma1) + '\n')

                        print('U2 = \n' + str(self.U2) + '; sigma_2 = ' \
                                   + str(sigma1) + '\n')

                        print('D = \n' + str(np.round(D,8)) + '\n')

                        break
                    else:
                        file.write('sigma too large \n')
            N += 1
        if not found:
            print('failed to find a satisfying appx CSL. Try to adjust the limits according \
              to the log file generated; or try another orientation.')
    
    def search_one_position_2D(self, hkl_1, hkl_2, theta_range, dtheta, pre_dt = False, pre_R = eye(3,3), \
    match_tol = 0.05, integer_tol = 1e-8, start = 0, exact = False):
        """
        main loop finding the appx CSL
        arguments:
        axis -- rotation axis
        theta -- initial rotation angle, in degree
        theta_range -- range varying theta, in degree
        dtheta -- step varying theta, in degree
        """
        #get the normal of the two slabs
        n1 = get_normal_from_MI(self.lattice_1, hkl_1)
        n2 = get_normal_from_MI(self.lattice_2, hkl_2)
        #get the two plane bases
        b1 = get_pri_vec_inplane(hkl_1, self.lattice_1)
        b2_0 = get_pri_vec_inplane(hkl_2, self.lattice_2)
        #rotate the second crystal so that the two slabs connect
        self.set_orientation_axis(dot(inv(self.lattice_1),n1), dot(inv(self.lattice_2),n2))
        if pre_dt == True:
            #auxiliary vector
            self.orientation = pre_R
        #auxilary vector
        av_1 = cross(b1[:,0], b1[:,1])
        av_2_0 = cross(b2_0[:,0], b2_0[:,1])
        a1 = column_stack((b1,av_1))
        a2_0 = column_stack((b2_0, av_2_0/norm(av_2_0)*norm(av_1)))
        if three_dot(av_1, self.orientation, av_2_0) < 0:
           v1, v2, v3 = b2_0[:,1], b2_0[:,0], -av_2_0/norm(av_2_0)*norm(av_1)
           a2_0 = column_stack((v1, v2, v3))
        #indices of the planal bases
        U_01 = dot(inv(self.lattice_1),a1)
        U_02 = dot(inv(self.lattice_2),a2_0)
        a2_0 = dot(self.orientation, a2_0)
        file = open('log.one_position','w')
        #starting point of rotation angle
        theta = start / 180 * np.pi
        #searching mesh
        n = ceil(theta_range/dtheta)
        #shifting angle each time
        dtheta = theta_range / n / 180 * np.pi
        
        x = np.arange(n)
        Ns = np.arange(1, self.sgm2 + 1)
        found = None
        axis = n1
        # rotation loop
        file.write('---Searching starts---\n')
        file.write('axis theta dtheta n S du sigma1_max sigma2_max\n')
        file.write('{0} {1} {2} {3} {4} {5} {6} {7}\n'.\
              format(axis, theta, dtheta, n, self.S, self.du, self.sgm1, self.sgm2))
        file.write('-----------for theta-----------\n')
        for i in x:
            N = 1
            R = rot(n1, theta)
            U = three_dot(inv(a1), R, a2_0)
            file.write('theta = ' + str(theta / np.pi * 180) + '\n')
            file.write('    -----for N-----\n')
            while N <= self.sgm2:
                tol = integer_tol
                Uij, N = rational_mtx(U,N)
                U_p = 1 / N * Uij
                one_v = array([0,0,1])
                if np.all((abs(U_p-U)) < self.du) and np.all(abs(U_p[:,2]-one_v) < 1e-6):
                    file.write('    N= ' + str(N) + " accepted" + '\n')
                    R_p = three_dot(a1, U_p, inv(a2_0))
                    D = dot(inv(R),R_p)
                    if exact == True:
                        D = eye(3,3)
                        R = R_p
                    if (abs(det(D)-1) <= self.S) and \
                    np.all(abs(D-np.eye(3)) < self.dd):
                        self.a2_transform = three_dot(R, D, self.orientation)
                        here_found = True
                        file.write('    --D accepted--\n')
                        file.write("    D, det(D) = {0} \n".format(det(D)))
                        ax2 = three_dot(R,D,a2_0)
                        calc = DSCcalc()
                        try:
                            calc.parse_int_U(a1, ax2, self.sgm2)
                            calc.compute_CSL()
                        except:
                            file.write('    failed to find CSL here \n')
                            here_found = False
                        if here_found and abs(det(calc.U1)) <= self.sgm1:
                            found = True
                            file.write('--------------------------------\n')
                            file.write('Congrates, we found an appx CSL!\n')
                            self.D = D
                            self.U1 = np.array(np.round(calc.U1),dtype = int)
                            CSL_here = dot(a1, self.U1)
                            Pv_1_indices = get_plane_vectors(CSL_here, av_1)[1]
                            CSL_vs_plane = CSL_here.T[Pv_1_indices].T
                            self.U1 = dot(inv(self.lattice_1), CSL_vs_plane)
                            self.U1 = np.array(np.round(self.U1),dtype = int)
                            a2 = dot(self.a2_transform, self.lattice_2)
                            self.U2 = dot(inv(a2), CSL_vs_plane)
                            self.U2 = np.array(np.round(self.U2),dtype = int)
                            sigma1 = int(abs(np.round(norm(cross(self.U1[:,0],self.U1[:,1])))))
                            sigma2 = int(abs(np.round(norm(cross(self.U2[:,0],self.U2[:,1])))))
                            self.lattice_2_TD = three_dot(R, D, self.orientation)
                            self.lattice_2_TD = dot(self.lattice_2_TD, self.lattice_2)
                            self.CSL = dot(a1, self.U1)
                            self.cell_calc.compute_CNID([0,0,1],tol)
                            CNID = self.cell_calc.CNID
                            self.CNID = dot(a1, CNID)
                            self.R = R
                            self.theta = theta
                            self.axis = n1
                            self.cell_calc = calc
                            file.write('U1 = \n' + \
                                       str(self.U1) + '; sigma_1 = ' + \
                                       str(sigma1) + '\n')

                            file.write('U2 = \n' + str(self.U2) + '; sigma_2 = ' \
                                       + str(sigma1) + '\n')

                            file.write('D = \n' + str(np.round(D,8)) + '\n')

                            file.write('axis = ' + str(axis) + ' ; theta = ' \
                                       + str(np.round(theta / np.pi * 180,8)) \
                                       + '\n')

                            print('Congrates, we found an appx CSL!\n')
                            print('U1 = \n' + \
                                       str(np.round(self.U1)) + '; sigma_1 = ' + \
                                       str(sigma1) + '\n')

                            print('U2 = \n' + str(np.round(self.U2)) + '; sigma_2 = ' \
                                       + str(sigma2) + '\n')

                            print('D = \n' + str(np.round(D,8)) + '\n')

                            print('axis = ' + str(axis) + ' ; theta = ' \
                                       + str(np.round(theta / np.pi * 180,8)) \
                                       + '\n')

                            break
                        else:
                            file.write('    sigma too large \n')
                N += 1
            if found:
                break
            theta += dtheta
        if not found:
            print('failed to find a satisfying appx CSL. Try to adjust the limits according \
                  to the log file generated; or try another orientation.')

    def search_all_position(self, axis, theta, theta_range, dtheta, two_D = False):
        """
        main loop finding all the CSL lattices satisfying the limit
        arguments:
        axis -- rotation axis
        theta -- initial rotation angle, in degree
        theta_range -- range varying theta, in degree
        dtheta -- step varying theta, in degree
        output:
        log.all_position --- all the searching information
        results --- information of the found approximate CSL
        """
        axis = dot(self.lattice_1, axis)
        print(axis)
        file = open('log.all_position','w')
        file_r = open('results','w')
        theta = theta / 180 * np.pi
        n = ceil(theta_range/dtheta)
        dtheta = theta_range / n / 180 * np.pi
        x = np.arange(n)
        Ns = np.arange(1, self.sgm2 + 1)

        if two_D == False:
            a1 = self.lattice_1.copy()
            a2_0 = dot(self.orientation, self.lattice_2).copy()

        else:
            #find the two primitive plane bases
            #miller indices
            hkl_1 = MID(self.lattice_1, axis)
            print(axis)
            hkl_2 = MID(dot(self.orientation, self.lattice_2), axis)
            #plane bases
            plane_B_1 = get_pri_vec_inplane(hkl_1, self.lattice_1)
            plane_B_2 = get_pri_vec_inplane(hkl_2, dot(self.orientation, self.lattice_2))
            v_3 = cross(plane_B_1[:,0], plane_B_1[:,1])
            a1 = np.column_stack((plane_B_1, v_3))
            a2_0 = np.column_stack((plane_B_2, v_3))
            self.a1 = a1.copy()
            self.a2 = a2_0.copy()
            #a2_0 back to the initial orientation
            a2_0 = dot(inv(self.orientation), a2_0)
            self.a2_0 = a2_0.copy()
        # rotation loop
        file.write('---Searching starts---\n')
        file.write('axis theta dtheta n S du sigma1_max sigma2_max\n')
        file.write('{0} {1} {2} {3} {4} {5} {6} {7}\n'.\
              format(axis, theta, dtheta, n, self.S, self.du, self.sgm1, self.sgm2))
        file.write('-----------for theta-----------\n')
        for i in x:
            N = 1
            R = dot(self.orientation, rot(axis, theta))
            U = three_dot(inv(a1), R, a2_0)
            file.write('theta = ' + str(theta / np.pi * 180) + '\n')
            file.write('    -----for N-----\n')
            while N <= self.sgm2:
                tol = 1e-10
                Uij, N = rational_mtx(U,N)
                U_p = 1 / N * Uij
                if np.all((abs(U_p-U)) < self.du):
                    file.write('    N= ' + str(N) + " accepted" + '\n')
                    R_p = three_dot(a1, U_p, inv(a2_0))
                    D = dot(inv(R),R_p)
                    if (abs(det(D)-1) <= self.S) and \
                    np.all(abs(D-np.eye(3)) < self.dd):
                        here_found = True
                        file.write('    --D accepted--\n')
                        file.write("    D, det(D) = {0} \n".format(det(D)))
                        ax2 = three_dot(R,D,a2_0)
                        calc = DSCcalc()
                        try:
                            calc.parse_int_U(a1, ax2, self.sgm2)
                            calc.compute_CSL()
                        except:
                            file.write('    failed to find CSL here \n')
                            here_found = False
                        if here_found and abs(det(calc.U1)) <= self.sgm1:
                            file.write('--------------------------------\n')
                            file_r.write('--------------------------------\n')
                            file.write('Congrates, we found an appx CSL!\n')
                            sigma1 = int(abs(np.round(det(calc.U1))))
                            sigma2 = int(abs(np.round(det(calc.U2))))

                            if two_D:
                                calc.compute_CNID([0,0,1])
                                self.CNID = dot(a1, calc.CNID)
                            file.write('U1 = \n' + \
                                       str(self.U1) + '; sigma_1 = ' + \
                                       str(sigma1) + '\n')

                            file.write('U2 = \n' + str(self.U2) + '; sigma_2 = ' \
                                       + str(sigma1) + '\n')

                            file.write('D = \n' + str(np.round(D,8)) + '\n')

                            file.write('axis = ' + str(axis) + ' ; theta = ' \
                                       + str(np.round(theta / np.pi * 180,8)) \
                                       + '\n')

                            file_r.write('U1 = \n' + \
                                       str(self.U1) + '; sigma_1 = ' + \
                                       str(sigma1) + '\n')

                            file_r.write('U2 = \n' + str(self.U2) + '; sigma_2 = ' \
                                       + str(sigma1) + '\n')

                            file_r.write('D = \n' + str(np.round(D,8)) + '\n')

                            file_r.write('axis = ' + str(axis) + ' ; theta = ' \
                                       + str(np.round(theta / np.pi * 180,8)) \
                                       + '\n')
                            if two_D:
                                file_r.write('CNID = \n' + str(self.CNID) + '\n')

                            print('Congrates, we found an appx CSL!\n')
                            print('U1 = \n' + \
                                       str(self.U1) + '; sigma_1 = ' + \
                                       str(sigma1) + '\n')

                            print('U2 = \n' + str(self.U2) + '; sigma_2 = ' \
                                       + str(sigma1) + '\n')

                            print('D = \n' + str(np.round(D,8)) + '\n')

                            print('axis = ' + str(axis) + ' ; theta = ' \
                                       + str(np.round(theta / np.pi * 180,8)) \
                                       + '\n')
                        else:
                            file.write('    sigma too large \n')
                N += 1
            theta += dtheta

    def get_bicrystal(self, dydz = np.array([0.0,0.0,0.0]), dx = 0, dp1 = 0, dp2 = 0, \
                      xyz_1 = [1,1,1], xyz_2 = [1,1,1], vx = 0, filename = 'POSCAR', \
                      two_D = False, filetype = 'VASP',  mirror = False, KTI = False):
        """
        generate a cif file for the bicrystal structure
        argument:
        dydz --- translation vector in the interface
        dx --- translation normal to the interface
        dp1 --- termination of slab 1
        dp2 --- termination of slab 2
        xyz --- expansion
        two_D --- whether a two CSL
        LAMMPS_file_ortho --- whether the output LAMMPS has orthogonal cell
        """
        #get the atoms in the primitive cell
        lattice_1, atoms_1, elements_1 = self.lattice_1.copy(), self.atoms_1.copy(), self.elements_1.copy()
        lattice_2, atoms_2, elements_2 = self.lattice_2.copy(), self.atoms_2.copy(), self.elements_2.copy()

        # deform & rotate lattice_2
        if two_D == True:
            lattice_2 = dot(self.a2_transform, lattice_2)
        else:
            lattice_2 = three_dot(self.R, self.D, lattice_2)
        #make supercells of the two slabs
        atoms_1, elements_1, lattice_1 = super_cell(self.bicrystal_U1, \
                                                    lattice_1, atoms_1, elements_1)
        if mirror == False:
            atoms_2, elements_2, lattice_2 = super_cell(self.bicrystal_U2, \
                                                lattice_2, atoms_2, elements_2)
        else:
            atoms_2, elements_2, lattice_2 = atoms_1.copy(), elements_1.copy(), lattice_1.copy()
            atoms_2[:,0] = - atoms_2[:,0] + 1
            atoms_c, elements_c = atoms_2.copy(), elements_2.copy()
            elements_c = elements_c[atoms_c[:,0] + 0.000001 > 1]
            atoms_c = atoms_c[atoms_c[:,0] + 0.000001 > 1]
            atoms_c[:,0] = atoms_c[:,0] - 1
            atoms_2 = np.vstack((atoms_2, atoms_c))
            elements_2 = np.append(elements_2, elements_c)

            # delete overwrapping atoms
            elements_2 = elements_2[np.where(atoms_2[:,0] + 0.000001 < 1)]
            atoms_2 = atoms_2[atoms_2[:,0] + 0.000001 < 1]


        #expansion
        if not (np.all(xyz_1 == 1) and np.all(xyz_2 == 1)):
            if not np.all([xyz_1[1], xyz_1[2]] == [xyz_2[1], xyz_2[2]]):
                raise RuntimeError('error: the two slabs must expand to the same dimension in the interface plane')
            lattice_1, atoms_1, elements_1 = cell_expands(lattice_1, atoms_1, \
                                                          elements_1, xyz_1)
            lattice_2, atoms_2, elements_2 = cell_expands(lattice_2, atoms_2, \
                                                          elements_2, xyz_2)

        #termination
        if dp1 != 0:
            if KTI == True:
                atoms_1, elements_1 = shift_termi_left(lattice_1, dp1, atoms_1, elements_1)
            else:
                atoms_1 = shift_none_copy(lattice_1, dp1, atoms_1)
        if dp2 != 0:
            if KTI == True:
                atoms_2, elements_2 = shift_termi_right(lattice_2, dp2, atoms_2, elements_2)
            else:
                atoms_2 = shift_none_copy(lattice_2, dp2, atoms_2)


        #adjust the orientation
        lattice_1, self.orient = adjust_orientation(lattice_1)
        lattice_2 = dot(self.orient, lattice_2)
        
        write_POSCAR(lattice_1, atoms_1, elements_1, 'POSCAR')
        POSCAR_to_cif('POSCAR','cell_1.cif')
        self.slab_structure_1 = Structure.from_file('POSCAR', sort=False, merge_tol=0.0)
        write_POSCAR(lattice_2, atoms_2, elements_2, 'POSCAR')
        POSCAR_to_cif('POSCAR','cell_2.cif')
        self.slab_structure_2 = Structure.from_file('POSCAR', sort=False, merge_tol=0.0)
        os.remove('POSCAR')

        self.R_see_plane = get_R_to_screen(lattice_1)

        self.plane_list_1, self.elements_list_1, self.indices_list_1, self.dp_list_1 \
         = terminates_scanner_left(lattice_1, atoms_1, elements_1, self.d1)

        self.plane_list_2, self.elements_list_2, self.indices_list_2, self.dp_list_2 \
         = terminates_scanner_right(lattice_2, atoms_2, elements_2, self.d2)

        self.slab_lattice_1 = lattice_1.copy()
        self.slab_lattice_2 = lattice_2.copy()

        #combine the two lattices and translate atoms
        lattice_bi = lattice_1.copy()
        if two_D:
            height_1 = get_height(lattice_1)
            height_2 = get_height(lattice_2)
            lattice_bi[:,0] = lattice_bi[:,0] * (1 + height_2 / height_1)
            #convert to cartesian
            atoms_1 = dot(lattice_1, atoms_1.T).T
            atoms_2 = dot(lattice_2, atoms_2.T).T
            #translate
            atoms_2 = atoms_2 + lattice_1[:,0]
            #back to the fractional coordinates
            atoms_1 = dot(inv(lattice_bi), atoms_1.T).T
            atoms_2 = dot(inv(lattice_bi), atoms_2.T).T
        else:
            lattice_bi[:,0] = 2 * lattice_bi[:,0]
            atoms_1[:,0] = atoms_1[:,0] / 2
            atoms_2[:,0] = (atoms_2[:,0] + 1) / 2

        #excess volume
        if dx != 0:
            lattice_bi, atoms_1, atoms_2 = excess_volume(lattice_1, lattice_bi, atoms_1, atoms_2, dx)

        #in-plane translation
        if norm(dydz) > 0:
            dydz = dot(self.orient, dydz)
            plane_shift = dot(inv(lattice_bi), dydz)
            atoms_2 = atoms_2 + plane_shift

        #combine the two slabs
        elements_bi = np.append(elements_1, elements_2)
        atoms_bi = np.vstack((atoms_1, atoms_2))

        #wrap the periodic boundary condition
        atoms_bi[:,1] = atoms_bi[:,1] - floor(atoms_bi[:,1])
        atoms_bi[:,2] = atoms_bi[:,2] - floor(atoms_bi[:,2])
        #vacummn
        if vx > 0:
            surface_vacuum(lattice_1, lattice_bi, atoms_bi, vx)

        #save
        self.lattice_bi = lattice_bi
        self.atoms_bi = atoms_bi
        self.elements_bi = elements_bi
        write_POSCAR(lattice_bi, atoms_bi, elements_bi, 'POSCAR')
        self.bicrystal_structure = Structure.from_file('POSCAR', sort=False, merge_tol=0.0)
        os.remove('POSCAR')
        if filetype == 'VASP':
            write_POSCAR(lattice_bi, atoms_bi, elements_bi, filename)
        elif filetype == 'LAMMPS':
            write_LAMMPS(lattice_bi, atoms_bi, elements_bi, filename, self.bicrystal_ortho)
        else:
            raise RuntimeError("Sorry, we only support for 'VASP' or 'LAMMPS' output")

    def sample_CNID(self, grid, dx = 0, dp1 = 0, dp2 = 0, \
                      xyz_1 = [1,1,1], xyz_2 = [1,1,1], vx = 0, two_D = False, filename = 'POSCAR', filetype = 'VASP'):
        """
        sampling the CNID and generate POSCARs
        argument:
        grid --- 2D grid of sampling
        """
        os.mkdir('CNID_inputs')
        print('CNID')
        print(np.round(dot(inv(self.lattice_1),self.CNID),8))
        print('making {} files'.format(grid[0] * grid[1]) + '...')
        n1 = grid[0]
        n2 = grid[1]
        v1, v2 = self.CNID.T
        for i in range(n1):
            for j in range(n2):
                dydz = v1 / n1 * i + v2 / n2 * j
                self.get_bicrystal(dydz = dydz, dx = dx, dp1 = dp1, dp2 = dp2, \
                      xyz_1 = xyz_1, xyz_2 = xyz_2, vx = vx, two_D = two_D, filename = 'CNID_inputs/{0}_{1}_{2}'.format(filename, i,j), filetype = filetype)
        print('completed')

    def set_orientation_axis(self, axis_1, axis_2):
        """
        rotate lattice_2 so that its axis_2 coincident with the axis_1 of lattice_1
        """
        axis_1 = dot(self.lattice_1, axis_1.T).T
        axis_1 = axis_1 / norm(axis_1)
        axis_2 = dot(self.lattice_2, axis_2.T).T
        axis_2 = axis_2 / norm(axis_2)
        c = cross(axis_2, axis_1)
        if norm(c) < 1e-10:
            R = eye(3,3)
        else:
            angle = arccos(dot(axis_1, axis_2))
            R = rot(c, angle)
        self.orientation = R
        
    def compute_bicrystal(self, hkl, lim = 20, normal_ortho = False, plane_ortho = False, \
    tol_ortho = 1e-10, tol_integer = 1e-8, align_rotation_axis = False, rotation_axis = [1,1,1], inclination_tol = sqrt(2)/2):
        """
        compute the transformation to obtain the supercell of the two slabs forming a interface
        argument:
        hkl --- miller indices of the plane expressed in lattice_1
        lim --- the limit searching for a CSL vector cross the plane
        normal_ortho --- whether limit the vector crossing the GB to be normal to the GB
        plane_ortho --- whether limit the two vectors in the GB plane to be orthogonal
        tol --- tolerance judging whether orthogonal
        inclination_tol --- control the angle between the interface and the cross vector
        """
        if normal_ortho == True and plane_ortho == True:
            self.bicrystal_ortho = True
        self.d1 = d_hkl(self.lattice_1, hkl)
        lattice_2 = three_dot(self.R, self.D, self.lattice_2)
        hkl_2 = get_primitive_hkl(hkl, self.lattice_1, lattice_2, tol_integer)
        self.d2 = d_hkl(lattice_2, hkl_2)
        hkl_c = get_primitive_hkl(hkl, self.lattice_1, self.CSL, tol_integer) # miller indices of the plane in CSL
        hkl_c = np.array(hkl_c)
        plane_B = get_pri_vec_inplane(hkl_c, self.CSL) # plane bases of the CSL lattice plane
        if (plane_ortho == True) and (abs(dot(plane_B[:,0], plane_B[:,1])) > tol_ortho):
            plane_B = get_ortho_two_v(plane_B, lim, tol_ortho, align_rotation_axis, rotation_axis)
        if align_rotation_axis == True:
        	  if norm(cross(plane_B[:,0], rotation_axis) > 1e-3):
        	      change_v = plane_B[:,1].copy()
        	      plane_B[:,1] = plane_B[:,0]
        	      plane_B[:,0] = change_v
        plane_n = cross(plane_B[:,0], plane_B[:,1]) # plane normal
        v3 = cross_plane(self.CSL, plane_n, lim, normal_ortho, tol_ortho, inclination_tol) # a CSL basic vector cross the plane
        supercell = np.column_stack((v3, plane_B)) # supercell of the bicrystal
        supercell = get_right_hand(supercell) # check right-handed
        self.bicrystal_U1 = np.array(np.round(dot(inv(self.lattice_1), supercell),8),dtype = int)
        self.bicrystal_U2 = np.array(np.round(dot(inv(self.lattice_2_TD), supercell),8),dtype = int)
        self.cell_calc.compute_CNID(hkl,tol_integer)
        CNID = self.cell_calc.CNID
        self.CNID = dot(self.lattice_1, CNID)
        print('cell 1:')
        print(array(np.round(self.bicrystal_U1,8),dtype = int))
        print('cell 2:')
        print(array(np.round(self.bicrystal_U2,8),dtype = int))

    def compute_bicrystal_two_D(self, hkl_1, hkl_2, lim = 20, normal_ortho = False, \
                                plane_ortho = False, tol_ortho = 1e-10, tol_integer = 1e-8, inclination_tol = sqrt(2)/2):
        """
        compute the transformation to obtain the supercell of the two slabs forming a interface (only two_D periodicity)
        argument:
        lim --- the limit searching for a CSL vector cross the plane
        normal_ortho --- whether limit the vector crossing the GB to be normal to the GB
        plane_ortho --- whether limit the two vectors in the GB plane to be orthogonal
        tol --- tolerance judging whether orthogonal
        inclination_tol --- control the angle between the interface and the cross vector
        """
        if normal_ortho == True and plane_ortho == True:
            self.bicrystal_ortho = True
        self.d1 = d_hkl(self.lattice_1, hkl_1)
        lattice_2 = dot(self.a2_transform, self.lattice_2)
        normal_1 = get_normal_from_MI(self.lattice_1, hkl_1)
        hkl_2 = MID(lattice_2, normal_1, tol_integer)
        self.d2 = d_hkl(lattice_2, hkl_2)
        #the two slabs with auxilary vector
        plane_1 = dot(self.lattice_1, self.U1)
        
        #the transformed lattice_2
        a2 = dot(self.a2_transform, self.lattice_2)
        plane_2 = dot(a2, self.U2)
        
        v3_1 = cross_plane(self.lattice_1, normal_1, lim, normal_ortho, tol_ortho, inclination_tol)
        v3_2 = cross_plane(a2, normal_1, lim, normal_ortho, tol_ortho, inclination_tol)
        if dot(v3_1, v3_2) < 0:
            v3_2 = - v3_2

        #unit slabs
        cell_1 = np.column_stack((v3_1, plane_1))
        cell_2 = np.column_stack((v3_2, plane_2))

        #right_handed
        cell_1 = get_right_hand(cell_1)
        cell_2 = get_right_hand(cell_2)
        
        #supercell index
        self.bicrystal_U1 = dot(inv(self.lattice_1), cell_1)
        self.bicrystal_U2 = dot(inv(a2), cell_2)
        print('cell 1:')
        print(array(np.round(self.bicrystal_U1,8),dtype = int))
        print('cell 2:')
        print(array(np.round(self.bicrystal_U2,8),dtype = int))

    def draw_terminations(self, titlesize = 50, legendsize = 50, single_element_size=100, \
                          left_element_size = 50, right_element_size = 100, figuresize = (30,30), figuredpi = 600):
        num1 = len(self.dp_list_1)
        num2 = len(self.dp_list_2)
        pat_num = num1 * num2

        #make figure
        fig, axes = plt.subplots(figsize = figuresize, nrows = pat_num, ncols = 3)

        #num of different elements
        colors = ['blue','orange','green','red','purple','brown',\
                  'pink','gray','olive','cyan']
        all_elements = np.unique(np.append(self.elements_1,\
                                           self.elements_2))
        elements_indices = np.arange(len(all_elements))

        #rotate the lattice to the screen
        lattice_rot_to_screen_1 = dot(self.R_see_plane, \
                                      self.slab_lattice_2)
        lattice_rot_to_screen_2 = dot(self.R_see_plane, \
                                      self.slab_lattice_2)
        CNID = dot(self.orient, self.CNID)
        CNID_rot_to_screen = dot(self.R_see_plane, \
                                      CNID)
        CNID_rot_to_screen = np.column_stack(([1,0,0],CNID_rot_to_screen))
        xs, ys = Xs_Ys_cell(lattice_rot_to_screen_1)
        c_xs, c_ys = Xs_Ys_cell(CNID_rot_to_screen)
        clean_fig(num1,num2,axes)

        draw_slab(xs, ys, axes,num1, self.plane_list_1, lattice_rot_to_screen_1, \
                  self.elements_list_1, 0, colors, all_elements,\
                  elements_indices, l_r = 'left',titlesize = titlesize, legendsize = legendsize)

        draw_slab(xs, ys, axes,num2, self.plane_list_2, lattice_rot_to_screen_2, \
                  self.elements_list_2, 1, colors, all_elements,\
                  elements_indices, l_r = 'right',titlesize = titlesize, legendsize = legendsize)

        draw_slab_dich(xs, ys, c_xs, c_ys, axes,num1, self.plane_list_1, lattice_rot_to_screen_1, \
                      self.elements_list_1, colors, all_elements, elements_indices,\
                          num2, self.plane_list_2, lattice_rot_to_screen_1,\
                          self.elements_list_2,titlesize)
        print('saving high resolution figure will take some time...please wait for a while :D')
        fig.savefig('atomic_planes', dpi = figuredpi)

    def define_lammps_regions(self, region_names, region_los, region_his, ortho = False):
        """
        generate a file defining some regions in the LAMMPS and define the atoms
        inside these regions into some groups.
        argument:
        region_names --- list of name of regions
        region_los --- list of the low bounds
        region_his --- list of the hi bounds
        ortho --- whether the cell is orthogonal
        """

        if (len(region_los) != len(region_names)) or (len(region_los) != len(region_his)):
            raise RuntimeError("the region_names, low & high bounds must have same num of elements.")

        xy = self.lattice_bi[:,1][0]
        xz = self.lattice_bi[:,2][0]
        yz = self.lattice_bi[:,2][1]

        with open('blockfile', 'w') as fb:
            for i in range(len(region_names)):
                if ortho == False:
                    fb.write('region {0} prism {1} {2} EDGE EDGE EDGE EDGE {3} {4} {5} units box \n'.\
                format(region_names[i], region_los[i], region_his[i], xy, xz, yz))
                else:
                    fb.write('region {0} block {1} {2} EDGE EDGE EDGE EDGE units box \n'.\
                format(region_names[i], region_los[i], region_his[i]))
                fb.write('group {0} region {1} \n'.format(region_names[i], region_names[i]))


def get_surface_slab(structure, hkl, replica = [1,1,1], inclination_tol = sqrt(2)/2, termi_shift = 0, vacuum_height = 0, plane_normal = False, normal_perp = False, \
                     normal_tol = 1e-3, lim = 20, filename = 'POSCAR', filetype = 'VASP'):
    """
    get a superlattice of a slab containing a desired surface as crystal plane hkl
    argument:
    structure --- Structure object of the unit cell structure
    hkl --- miller indices of the surface plane
    replica --- expansion of the primitive slab cell
    inclination_tol --- required minimum cos value of the angle between the basic crossing vector and the surface
    termi_shift --- shift the termination of the surface
    vacuum_height --- height of vaccum
    plane_normal --- whether requiring the two vectors in the surface plane to be perpendicular
    normal_perp --- whether requiring the crossing vector to be perpendicular to the plane
    normal_tol --- tolerance to judge whether perpendicular
    lim --- control the number of generated vectors to search for the crossing vectors and perpendicular vectors
    filename --- name of the generated atom files
    filetype --- type of the generated atom files (for VASP or LAMMPS)
    """
    atoms, elements = get_sites_elements(structure)
    lattice = structure.lattice.matrix.T
    plane_B = get_pri_vec_inplane(hkl, lattice)
    if (plane_normal == True) and (abs(dot(plane_B[:,0], plane_B[:,1])) > normal_tol):
        plane_B = get_ortho_two_v(plane_B, lim, normal_tol, False)
    v3 = cross_plane(lattice, cross(plane_B[:,0], plane_B[:,1]), lim, normal_perp, normal_tol, inclination_tol)
    supercell = np.column_stack((v3, plane_B)) # supercell of the bicrystal
    supercell = get_right_hand(supercell)
    U = array(around(dot(inv(lattice), supercell)), dtype = int)
    print('cross vector: \n' + str(array([U[:,0]]).T) + '\nlength: ' + str(norm(v3)))
    print('plane basis: \n' + str(U[:,[1,2]]) + '\nlength: ' + str(norm(supercell[:,1])) + ' ' + str(norm(supercell[:,2])))
    atoms, elements, lattice = super_cell(U, lattice, atoms, elements)
    lattice, orient = adjust_orientation(lattice)
    if not np.all(replica == 1):
       lattice, atoms, elements = cell_expands(lattice, atoms, elements, replica)
       
    if termi_shift == True:
       atoms = shift_none_copy(lattice, termi_shift, atoms)
       
    if vacuum_height > 0:
       surface_vacuum(lattice, lattice, atoms, vacuum_height)
    
    write_POSCAR(lattice, atoms, elements, 'POSCAR')
    slab_structure = Structure.from_file('POSCAR', sort=False, merge_tol=0.0)
    os.remove('POSCAR')
    if filetype == 'VASP':
        write_POSCAR(lattice, atoms, elements, filename)
    elif filetype == 'LAMMPS':
        orthogonal = False
        if plane_normal and normal_perp:
            orthogonal = True
        write_LAMMPS(lattice, atoms, elements, filename, orthogonal)
    else:
        raise RuntimeError("Sorry, we only support for 'VASP' or 'LAMMPS' output")
    return slab_structure<|MERGE_RESOLUTION|>--- conflicted
+++ resolved
@@ -11,7 +11,6 @@
 
 def get_disorientation(L1, L2, v1, hkl1, v2, hkl2):
     """
-<<<<<<< HEAD
     produce a rotation matrix so that the hkl1 plane overlap with the hkl2 plane and the v1 colinear with v2
 
     Parameters
@@ -27,16 +26,6 @@
     ----------
     rot_mat : numpy array
         a rotation matrix
-=======
-    produce a rotation matrix so that the hkl1 plane overlap with the hkl2 plane;
-    and the v1 colinear with v2
-    arguments:
-    L1, L2 --- lattice 1, lattice 2
-    hkl1, hkl2 --- miller indices of the coplanar planes
-    v1, v2 --- direction indices of the collinear vectors lying in hkl1 & hkl2
-    return:
-    rotation matrix of target disorientation
->>>>>>> 0190e143
     """
     
     #normal vector
@@ -146,8 +135,7 @@
 
 def get_ang_list(m1, n):
     """
-<<<<<<< HEAD
-    compute a list of ang cos between one list of vecor and one vector
+    return a list of ang cos between one list of vecor and one vector
 
     Parameters
     ----------
@@ -160,19 +148,12 @@
     ----------
     c : numpy array
         list of cos
-=======
-    return a list of ang cos between one list of vectors and one vector
-    arguments:
-    m1 --- a list of vectors
-    n --- one vector
->>>>>>> 0190e143
     """
     return 1 / norm(n) * abs(dot(m1, n)) / norm(m1, axis = 1)
 
 def cross_plane(lattice, n, lim, orthogonal, tol, inclination_tol = sqrt(2)/2):
     """
     get a primitive lattice vector cross a plane
-<<<<<<< HEAD
 
     Parameters
     ----------
@@ -189,15 +170,6 @@
     ----------
     n_p : numpy array
         a primitve vector normal to the plane
-=======
-    arguments:
-    lattice --- lattice matrix
-    n --- a normal vector
-    lim --- control how many vectors to be generated
-    tol --- tolerance judging orthogonal
-    return:
-    a primitve vector normal to the plane
->>>>>>> 0190e143
     """
     x = np.arange(-lim, lim, 1)
     y = x
@@ -222,7 +194,6 @@
 def get_sites_elements(structure):
     """
     get the coordinates of atoms and the elements
-<<<<<<< HEAD
 
     Parameters
     ----------
@@ -236,13 +207,6 @@
     elements : numpy aray
         list of element name of the atoms
     return:
-=======
-    arguments:
-    structure --- pymatgen structure class
-    return:
-    atoms --- fractional coordinates of atoms in the primitive cell
-    elements --- list of element names of the atom
->>>>>>> 0190e143
     """
     atoms = np.array([0, 0, 0])
     elements = []
