"""
interface_generator.py

"""
import os
from numpy.linalg import det, norm, inv
<<<<<<< HEAD
from numpy import (cross, cos, dot, sin, array, column_stack,
                   eye, arccos, around, sqrt)
=======
from numpy import (cross, cos, sin, array, column_stack,
                   eye, arccos, around, sqrt, dot)
>>>>>>> 42b23d58
from pymatgen.core.lattice import Lattice
from pymatgen.core.structure import Structure
from pymatgen.io.vasp import Poscar
import numpy as np
from interfacemaster.cellcalc import (
    MID, DSCcalc, get_primitive_hkl, get_right_hand, get_pri_vec_inplane,
    get_ortho_two_v, ang, get_normal_from_MI)
from pymatgen.io.cif import CifWriter
import shutil
from interfacemaster.tool import write_KPOINTS_gama, get_fix_atom_TFarray, combine_poscar_TFarray

def get_disorientation(L1, L2, v1, hkl1, v2, hkl2):
    """
    produce a rotation matrix
    so that the hkl1 plane overlap with the hkl2 plane
    and the v1 colinear with v2

    Parameters
    ----------
    L1, L2 : numpy array
        lattice basis sets
    v1, v2 : numpy array
        vectors
    hkl1, hkl2 : numpy array
        Miller indices

    Returns
    ----------
    rot_mat : numpy array
        a rotation matrix
    """

    # normal vector
    n1 = get_normal_from_MI(L1, hkl1)
    n2 = get_normal_from_MI(L2, hkl2)

    # auxiliary lattice
    Av1 = cross(np.dot(L1, v1), n1)
    Av2 = cross(np.dot(L2, v2), n2)

    # get the auxiliary lattices
    AL1 = column_stack((np.dot(L1, v1), n1, Av1))
    AL2 = column_stack((np.dot(L2, v2), n2, Av2))

    # unit mtx
    AL1 = get_unit_mtx(AL1)
    AL2 = get_unit_mtx(AL2)

    return np.dot(AL1, inv(AL2))


def get_unit_mtx(lattice):
    """
    return a unit lattice so that the length of every column vectors is 1

    Parameters
    ----------
    lattice : numpy array
        lattice basis set

    Returns
    ----------
    lattice_return : numpy array
        basis set of a unit lattice
    """
    lattice_return = np.array([v / norm(v) for v in lattice.T]).T
    return lattice_return


def rot(a, theta):
    """
    produce a rotation matrix

    Parameters
    ----------
    a : numpy array
        rotation axis
    Theta: float
        rotation angle

    Returns
    ----------
    rot_mat : numpy array
        a rotation matrix
    """
    c = float(cos(theta))
    s = float(sin(theta))
    a = a / norm(a)
    ax, ay, az = a
    return np.array([[c + ax * ax * (1 - c), ax * ay * (1 - c) - az * s,
                      ax * az * (1 - c) + ay * s],
                    [ay * ax * (1 - c) + az * s, c + ay * ay * (1 - c),
                        ay * az * (1 - c) - ax * s],
                     [az * ax * (1 - c) - ay * s, az * ay * (1 - c) + ax * s,
                      c + az * az * (1 - c)]], dtype=np.float64)


def three_dot(M1, M2, M3):
    """
    compute the three continuous dot product

    Parameters
    ----------
    M1, M2, M3 : numpy array
        matrices

    Returns
    ----------
    P : numpy array
        dot product
    """
    return np.dot(np.dot(M1, M2), M3)


def get_ang_list(m1, n):
    """
    return a list of ang cos between one list of vecor and one vector

    Parameters
    ----------
    m1 : numpy array
        list of vectors
    n : numpy array
        a vector

    Returns
    ----------
    c : numpy array
        list of cos
    """
    return 1 / norm(n) * abs(np.dot(m1, n)) / norm(m1, axis=1)


def cross_plane(lattice, n, lim, orthogonal, tol, inclination_tol=sqrt(2) / 2):
    """
    get a primitive lattice vector cross a plane

    Parameters
    ----------
    lattice : numpy array
        lattice matrix
    n : numpy array
        a normal vector
    lim : int
        control how many vectors to be generated
    tol : float
        tolerance judging orthogonal

    Returns
    ----------
    n_p : numpy array
        a primitve vector normal to the plane
    """
    x = np.arange(-lim, lim, 1)
    y = x
    z = x
    indice = (np.stack(np.meshgrid(x, y, z)).T).reshape(len(x) ** 3, 3)
    indice_0 = indice[np.where(np.sum(abs(indice), axis=1) != 0)[0]]
    indice_0 = indice_0[np.where(np.gcd.reduce(indice_0, axis=1) == 1)[0]]
    ltc_p = np.dot(indice_0, lattice.T)
    ltc_p = ltc_p[np.argsort(norm(ltc_p, axis=1))]
    dot_list = get_ang_list(ltc_p, n)
    if not orthogonal:
        normal_v = ltc_p[np.where(dot_list >= inclination_tol)[0]]
        normal_v = normal_v[np.argsort(norm(normal_v, axis=1))]
        normal_v = normal_v[0]
    else:
        try:
            normal_v = ltc_p[np.where(abs(dot_list - 1) < tol)[0]][0]
        except Exception as exc:
            raise RuntimeError(
                'failed to find a vector cross the plane. '
                'try larger lim '
                'or smaller tol or use non-orthogonal cell') from exc
    return normal_v


def get_sites_elements(structure):
    """
    Extracts fractional coordinates and element symbols from a structure's primitive cell.

    Parameters
    ----------
    structure : Structure
        A Structure object from pymatgen.

    Returns
    -------
    atoms : numpy array
        Fractional coordinates of the atoms in the primitive cell.
    elements : numpy array
        Element symbols of the atoms.
    """
    # Extract the fractional coordinates of all atoms
    atoms = np.array([site.frac_coords for site in structure.sites])

    # Extract the element symbols of all atoms
    elements = np.array([site.specie.symbol for site in structure.sites])

    return atoms, elements


def POSCAR_to_cif(Poscar_name, Cif_name):
    """
    generate a cif file for the structure in a POSCAR file

    Parameters
    ----------
    Poscar_name : str
        name of a POSCAR file
    Cif_name : str
        name of a cif file
    """
    structure = Structure.from_file(Poscar_name)
    structure.to(filename=Cif_name)
    del structure


def write_LAMMPS(
        lattice,
        atoms,
        elements,
        filename='lmp_atoms_file',
        orthogonal=False):
    """
    write LAMMPS input atom file file of a supercell

    Parameters
    ----------
    lattice : numpy array
        lattice matrix
    atoms : numpy array
        fractional atoms coordinates
    elements : numpy array
        list of element name of the atoms
    filename : str
        filename of LAMMPS input atom file to write, default "lmp_atoms_file"
    orthogonal : bool
        whether write orthogonal cell, default False
    """

    # list of elements
    element_species = np.unique(elements)

    # to Cartesian
    atoms = np.dot(lattice, atoms.T).T

    # get the speicie identifiers (e.g. 1 for Cu, 2 for O...)
    element_indices = np.arange(len(element_species)) + 1
    species_identifiers = np.arange(len(atoms))

    for es, ei in zip(element_species, element_indices):
        indices_this_element = np.where(elements == es)[0]
        species_identifiers[indices_this_element] = ei

    species_identifiers = np.array([species_identifiers])

    # the atom ID
    IDs = np.arange(len(atoms)).reshape(1, -1) + 1

    # get the final format
    Final_format = np.concatenate((IDs.T, species_identifiers.T), axis=1)
    Final_format = np.concatenate((Final_format, atoms), axis=1)

    # define the box
    # xlo, xhi
    xhi, yhi, zhi = lattice[0][0], lattice[1][1], lattice[2][2]
    xlo, ylo, zlo = 0, 0, 0
    xy = lattice[:, 1][0]
    xz = lattice[:, 2][0]
    yz = lattice[:, 2][1]

    with open(filename, 'w', encoding="utf-8") as f:
        f.write(
            '#LAMMPS input file of atoms generated by interface_master. '
            'The elements are: ')
        for ei, es in zip(element_indices, element_species):
            f.write(f'{ei} {es} ')
        f.write(f'\n {len(atoms)} atoms \n \n')
        f.write(f'{len(element_species)} atom types \n \n')
        f.write(f'{xlo:.8f} {xhi:.8f} xlo xhi \n')
        f.write(f'{ylo:.8f} {yhi:.8f} ylo yhi \n')
        f.write(f'{zlo:.8f} {zhi:.8f} zlo zhi \n\n')
        if not orthogonal:
            f.write(f'{xy:.8f} {xz:.8f} {yz:.8f} xy xz yz \n\n')
        f.write('Atoms \n \n')
        np.savetxt(f, Final_format, fmt='%i %i %.16f %.16f %.16f')
    f.close()


def cell_expands(lattice, atoms, elements, xyz):
    """
    expand certain supercell

    Parameters
    ----------
    lattice : numpy array
        lattice matrix
    atoms : numpy array
        list of atom fractional coordinates
    elements : numpy array
        list of element name of the atoms
    xyz : list of int
        list of expansion factor for the x, y, z directions

    Returns
    ----------
    lattice : numpy array
        lattice matrix
    atoms : numpy array
        atom coordinates
    elements : numpy array
        list of element name of the atoms
    """
    mtx = lattice.copy()
    dimX, dimY, dimZ = xyz
    x_shifts = np.arange(dimX)
    y_shifts = np.arange(dimY)
    z_shifts = np.arange(dimZ)

    g1_shifts = np.array(np.meshgrid(
        x_shifts, y_shifts, z_shifts)).T.reshape(-1, 3)
    atoms_expand = atoms.repeat(
        len(g1_shifts), axis=0) + np.tile(g1_shifts, (len(atoms), 1))
    elements = elements.repeat(len(g1_shifts))
    for i in range(3):
        atoms_expand[:, i] = atoms_expand[:, i] / xyz[i]
        mtx[:, i] = mtx[:, i] * xyz[i]
    return mtx, atoms_expand, elements


def get_array_bounds(U):
    """
    get the meshgrid formed by three sets of lower & upper bounds.

    the bounds cooresponds to the 8 vertices of the cell
    consisting of the three column vectors of a matrix

    Parameters
    ----------
    U : numpy array
        integer matrix

    Returns
    ----------
    indice : numpy array
        meshgrid made by the lower and upper bounds of the indices
    """
    Mo = U.copy()
    # get the coordinates of 8 vertices
    P1 = [0, 0, 0]
    P2 = Mo[:, 0]
    P3 = Mo[:, 1]
    P4 = Mo[:, 2]
    P5 = P2 + P3
    P6 = P2 + P4
    P7 = P3 + P4
    P8 = P2 + P3 + P4
    Points = np.vstack((P1, P2, P3, P4, P5, P6, P7, P8))
    # enclose the 8 verticies
    min1 = np.round(min(Points[:, 0] - 1), 0)
    max1 = np.round(max(Points[:, 0] + 1), 0)

    min2 = np.round(min(Points[:, 1] - 1), 0)
    max2 = np.round(max(Points[:, 1] + 1), 0)

    min3 = np.round(min(Points[:, 2] - 1), 0)
    max3 = np.round(max(Points[:, 2] + 1), 0)

    x = np.arange(min1 - 2, max1 + 2, 1)
    y = np.arange(min2 - 2, max2 + 2, 1)
    z = np.arange(min3 - 2, max3 + 2, 1)

    indice = (
        np.stack(
            np.meshgrid(
                x,
                y,
                z)
        ).T).reshape(len(x) * len(y) * len(z), 3)
    return indice


def super_cell(U, lattice, atoms, elements):
    """
    make supercell

    Parameters
    ----------
    U : numpy array
        coefficients of the LC of three vectors from the basis
    lattice : numpy array
        lattice matrix 
    atoms : numpy array
        fractional coordinates of atoms
    elements : numpy array
        list of the element names of these atoms

    Returns
    ----------
    lattice : numpy array
        lattice matrix
    atoms : numpy array
        atom coordinates
    elements : numpy array
        list of element name of the atoms
    """
    indice = get_array_bounds(U)

    # 1.get atoms
    atoms = atoms.repeat(len(indice), axis=0) + \
        np.tile(indice, (len(atoms), 1))
    elements = elements.repeat(len(indice))
    tol = 1e-10

    # 3.delete atoms dropping outside
    atoms = np.dot(inv(U), atoms.T).T
    atoms_try = atoms.copy() + [tol, tol, tol]
    con = (atoms_try[:, 0] < 1) & (atoms_try[:, 0] >= 0) \
        & (atoms_try[:, 1] < 1) & (atoms_try[:, 1] >= 0) \
        & (atoms_try[:, 2] < 1) & (atoms_try[:, 2] >= 0)
    indices = np.where(con)[0]
    atoms = atoms[indices]
    elements = elements[indices]
    lattice = np.dot(lattice, U)
    return lattice, atoms, elements


def shift_termi_left(lattice, dp, atoms, elements):
    """
    changing terminate involves requiring to cut or extend the cell
    for identical interfaces

    Parameters
    ----------
    lattice : numpy array
        a matrix with column lattice vectors
    dp : float
        height of termination shift
    atoms : numpy array
        fractional coordinates of the atoms
    elements : list
        list of element names

    Returns
    ----------
    atoms, elements : tuple of numpy array and list
        shifted atom coordinates, corresponding list of elements
    """
    n = cross(lattice[:, 1], lattice[:, 2])
    position_shift = dp / ang(lattice[:, 0], n) / norm(lattice[:, 0])
    atoms[:, 0] = atoms[:, 0] + position_shift
    if dp > 0:
        inner = (atoms[:, 0] < 1) & (atoms[:, 0] > 2 * position_shift)
        elements = elements[inner]
        atoms = atoms[inner]
        # shift to origin
        atoms[:, 0] = atoms[:, 0] - 2 * position_shift
        # to cartesian
        atoms = np.dot(lattice, atoms.T).T
        # cut
        lattice[:, 0] = lattice[:, 0] * (1 - 2 * position_shift)
        # back
        atoms = np.dot(inv(lattice), atoms.T).T
    else:
        atoms_c_1 = atoms.copy()
        atoms_c_2 = atoms.copy()
        elements_c = elements.copy()
        atoms_c_1[:, 0] += 1
        atoms_c_2[:, 0] += -1
        atoms = np.vstack((atoms, atoms_c_1, atoms_c_2))
        elements = np.append(elements, elements_c)
        elements = np.append(elements, elements_c)
        inner = (atoms[:, 0] < 1) & (atoms[:, 0] > 2 * position_shift)
        elements = elements[inner]
        atoms = atoms[inner]
        # shift to origin
        atoms[:, 0] = atoms[:, 0] - 2 * position_shift
        # to cartesian
        atoms = np.dot(lattice, atoms.T).T
        # cut
        lattice[:, 0] = lattice[:, 0] * (1 - 2 * position_shift)
        # back
        atoms = np.dot(inv(lattice), atoms.T).T

    return atoms, elements


def shift_none_copy(lattice, dp, atoms):
    """
    changing terminate involves without requiring to cut or extend the cell
    for identical interfaces

    Parameters
    ----------
    lattice : numpy array
        a matrix with column lattice vectors
    dp : foat
        height of termination shift
    atoms : numpy array
        fractional coordinates of the atoms

    Returns
    ----------
    atoms : numpy array
        shifted atom coordinates
    """
    n = cross(lattice[:, 1], lattice[:, 2])
    position_shift = dp / ang(lattice[:, 0], n) / norm(lattice[:, 0])
    atoms[:, 0] = atoms[:, 0] + position_shift
    atoms[:, 0] = atoms[:, 0] - np.floor(atoms[:, 0])
    return atoms


def shift_termi_right(lattice, dp, atoms, elements):
    """
    changing terminate involves requiring to cut or extend the cell
    for identical interfaces

    Parameters
    ----------
    lattice : numpy array
        a matrix with column lattice vectors
    dp : float
        height of termination shift
    atoms : numpy array
        fractional coordinates of the atoms
    elements : list
        list of element names

    Returns
    ----------
    atoms, elements : numpy array
        shifted atom coordinates, corresponding list of elements
    """
    n = cross(lattice[:, 1], lattice[:, 2])
    position_shift = dp / ang(lattice[:, 0], n) / norm(lattice[:, 0])
    atoms[:, 0] = atoms[:, 0] + position_shift
    if dp < 0:
        inner = (atoms[:, 0] > 0) & (atoms[:, 0] < 1 + 2 * position_shift)
        elements = elements[inner]
        atoms = atoms[inner]
        # to cartesian
        atoms = np.dot(lattice, atoms.T).T
        # cut
        lattice[:, 0] = lattice[:, 0] * (1 + 2 * position_shift)
        # back
        atoms = np.dot(inv(lattice), atoms.T).T
    else:
        atoms_c_1 = atoms.copy()
        atoms_c_2 = atoms.copy()
        elements_c = elements.copy()
        atoms_c_1[:, 0] += 1
        atoms_c_2[:, 0] += -1
        atoms = np.vstack((atoms, atoms_c_1, atoms_c_2))
        elements = np.append(elements, elements_c)
        elements = np.append(elements, elements_c)
        inner = (atoms[:, 0] > 0) & (atoms[:, 0] < 1 + 2 * position_shift)
        elements = elements[inner]
        atoms = atoms[inner]
        # to cartesian
        atoms = np.dot(lattice, atoms.T).T
        # cut
        lattice[:, 0] = lattice[:, 0] * (1 + 2 * position_shift)
        # back
        atoms = np.dot(inv(lattice), atoms.T).T

    return atoms, elements


def excess_volume(lattice_1, lattice_bi, atoms_1, atoms_2, dx):
    """
    introduce vacuum between the interfaces

    Parameters
    ----------
    lattice_1 : numpy array
        lattice matrix of the first slab
    lattice_bi : numpy array
        lattice matrix of the bicrystal
    atoms_1, atoms_2 : numpy array
        atom fractional coordinates of slab 1, slab 2
    dx : float
        length of expands normal to the interface
        with the same units as lattice para

    Returns
    ----------
    lattice_bi, atoms_1, atoms2: numpyarray
        lattice matrix of bicrystal supercell,
        atom coordinates of left slab,
        and atom coordinates of right slab
    """
    n = cross(lattice_1[:, 1], lattice_1[:, 2])
    normal_shift = dx / ang(lattice_1[:, 0], n) / norm(lattice_bi[:, 0].copy())
    normal_shift_cart = normal_shift * lattice_bi[:, 0]
    atoms_2 = np.dot(lattice_bi.copy(), atoms_2.copy().T).T
    atoms_2 = atoms_2.copy() + normal_shift_cart
    lattice_bi[:, 0] = (2 * normal_shift + 1) * lattice_bi[:, 0]
    atoms_1[:, 0] = 1 / (2 * normal_shift + 1) * atoms_1[:, 0]
    atoms_2 = np.dot(inv(lattice_bi), atoms_2.T).T
    return lattice_bi, atoms_1, atoms_2


def surface_vacuum(lattice_1, lattice_bi, atoms_bi, vx):
    """
    introduce vacuum at one of the tails of the bicrystal cell

    Parameters
    ----------
    lattice_1 : numpy array
        lattice matrix of the first slab
    lattice_bi : numpy array
        lattice matrix of the bicrystal
    atoms_bi : numpy array
        atom fractional coordinates of the bicrystal
    vx : float
        length of the vacuum bulk with units as lattice para
    """
    #n = cross(lattice_1[:, 1], lattice_1[:, 2])
    #normal_shift = vx / ang(lattice_1[:, 0], n) / norm(lattice_1[:, 0])
    atoms_cart = dot(lattice_bi, atoms_bi.T).T
    lattice_bi[:, 0] = lattice_bi[:, 0] * (1 + vx / norm(lattice_bi[:, 0]))
    atoms_bi = dot(inv(lattice_bi), atoms_cart.T).T
    #atoms_bi[:, 0] = 1 / (1 + normal_shift) * atoms_bi[:, 0]
    return atoms_bi, lattice_bi

def unit_cell_axis(axis):
    """
    get an unit orthogonal cell with the x-axis collinear with certain axis
    """
    v1 = axis / norm(axis)
    v2 = np.zeros(3)
    if v1[0] == 0 and v1[1] == 0:
        v2[1] = 1
    else:
        v2[0], v2[1] = -v1[1], v1[0]
    v2 = v2 / norm(v2)
    v3 = cross(v1, v2)
    v3 = v3 / norm(v3)
    B = np.column_stack((v1, v2, v3))
    B = get_right_hand(B)
    return B


def unit_v(vector):
    """
    get the unit vector of a vector
    """
    return vector / norm(vector)


def adjust_orientation(lattice):
    """
    adjust the orientation of a lattice so that its first axis is along
    x-direction and the second axis is in the x-y plane

    Parameters
    ----------
    lattice : numpy array
        a matrix with column lattice vectors

    Returns
    ----------
    lattice, R: numpy array
        rotated lattice, rotation matrix
    """
    lattice_0 = lattice.copy()
    v1 = lattice[:, 0]
    v3 = cross(lattice[:, 0], lattice[:, 1])
    v2 = cross(v3, v1)

    v1, v2, v3 = unit_v(v1), unit_v(v2), unit_v(v3)
    this_orientation = np.column_stack((v1, v2, v3))
    desti_orientation = np.eye(3)
    R = np.dot(desti_orientation, inv(this_orientation))
    lattice = np.dot(R, lattice)
    # check that a1 and a2 points to positive:

    R = np.dot(lattice, inv(lattice_0))

    return lattice, R


def convert_vector_index(lattice_0, lattice_f, v_0):
    """
    convert the index of a vector into a different basis
    """
    v_0 = np.dot(lattice_0, v_0)
    v_f = np.dot(inv(lattice_f), v_0)
    return v_f


def get_height(lattice):
    """
    get the distance of the two surfaces (crossing the first vector) of a cell
    """
    n = cross(lattice[:, 1], lattice[:, 2])
    height = abs(np.dot(lattice[:, 0], n) / norm(n))
    return height


def get_plane_vectors(lattice, n):
    """
    a function get the two vectors normal to a vector

    Parameters
    ----------
    lattice : numpy array
        lattice matrix with column lattice vecotrs
    n : numpy array
        a vector
    Returns
    ----------
    B, indices : numpy array
        B two plane vectors
    """
    tol = 1e-8
    B = np.eye(3, 2)
    count = 0
    indices = []
    for i in range(3):
        if norm(lattice[:, i]) > 0 and abs(np.dot(lattice[:, i], n)) < tol:
            B[:, count] = lattice[:, i]
            indices.append(i)
            count += 1
    if count != 2:
        raise RuntimeError(
            'error: the CSL does not include two vectors in the interface')
    return B, indices


def reciprocal_lattice(B):
    """
    return the reciprocal lattice of B
    """
    v1, v2, v3 = B.T
    V = np.dot(v1, cross(v2, v3))
    b1 = cross(v2, v3) / V
    b2 = cross(v3, v1) / V
    b3 = cross(v1, v2) / V
    return np.column_stack((b1, b2, b3))


def d_hkl(lattice, hkl):
    """
    return the lattice plane spacing of (hkl) of a lattice
    """
    rep_L = reciprocal_lattice(lattice)
    d = 1 / norm(np.dot(rep_L, hkl))
    return d


def terminates_scanner_left(slab, atoms, elements, d, round_n=5):
    """
    find all different atomic planes
    within 1 lattice plane displacing (in the interface), for the left slab

    Parameters
    ----------
    slab : numpy array
        basic vectors of the slab
    atoms : numpy array
        fractional coordinates of atoms
    elements : list
        list of name of the atoms
    d : float
        1 lattice plane displacing
    round_n : int
        num of bits to round the fraction coordinates to judge identical planes

    Returns
    ----------
    plane_list : list
        list of planes of atom fraction coordinates
    element_list : list
        list of elements in each plane
    indices_list : list
        list of indices of atoms in each plane
    dp_list : list
        list of dp parameters as input to select corresponding termination
    """
    plane_list = []
    element_list = []
    indices_list = []
    dp_list = []
    height = get_height(slab)
    normal = cross(slab[:, 1], slab[:, 2])
    normal = normal / norm(normal)
    atoms_cart = np.dot(slab, atoms.T).T
    projections = abs(np.dot(atoms_cart, normal))
    atoms_round = np.ceil(projections.copy() * 10**round_n) / 10**round_n
    x_coords = np.unique(atoms_round)
    plane_index = 1
    position = x_coords[-plane_index]
    while position >= height - d:
        indices_here = np.where(atoms_round == x_coords[-plane_index])[0]
        dp_here = height - position
        dp_list.append(abs(dp_here))
        indices_list.append(indices_here)
        plane_list.append(atoms[indices_here])
        element_list.append(elements[indices_here])
        plane_index += 1
        try:
            position = x_coords[-plane_index]
        except IndexError:
            position = -np.inf
    return plane_list, element_list, indices_list, dp_list


def get_R_to_screen(lattice):
    """
    get a rotation matrix
    to make the interface plane of the slab located in the screen
    """
    v2 = lattice[:, 1]
    v2 = v2 / norm(v2)
    v1 = cross(lattice[:, 1], lattice[:, 2])
    v1 = v1 / norm(v1)
    v3 = cross(v1, v2)
    v3 = v3 / norm(v3)
    here = np.column_stack((v2, v3, v1))
    there = np.eye(3)
    return np.dot(there, inv(here))  # R here = there


def terminates_scanner_right(slab, atoms, elements, d, round_n=5):
    """
    find all different atomic planes
    within 1 lattice plane displacing (in the interface), for the right slab

    Parameters
    ----------
    slab : numpy array
        basic vectors of the slab
    atoms : numpy array
        fractional coordinates of atoms
    elements : list
        list of name of the atoms
    d : float
        1 lattice plane displacing
    round_n : int
        num of bits to round the fraction coordinates to judge identical planes

    Returns
    ----------
    plane_list : list
        list of planes of atom fraction coordinates
    element_list : list
        list of elements in each plane
    indices_list : list
        list of indices of atoms in each plane
    """
    plane_list = []
    element_list = []
    indices_list = []
    dp_list = []
    normal = cross(slab[:, 1], slab[:, 2])
    normal = normal / norm(normal)
    atoms_cart = np.dot(slab, atoms.T).T
    projections = abs(np.dot(atoms_cart, normal))
    atoms_round = np.ceil(projections.copy() * 10**round_n) / 10**round_n
    x_coords = np.unique(atoms_round)
    plane_index = 0
    position = 0
    while position <= d:
        indices_here = np.where(atoms_round == x_coords[plane_index])[0]
        dp_here = x_coords[plane_index]
        dp_list.append(abs(dp_here))
        indices_list.append(indices_here)
        plane_list.append(atoms[indices_here])
        element_list.append(elements[indices_here])
        plane_index += 1

        try:
            position = x_coords[plane_index]
        except IndexError:
            position = np.inf
    return plane_list, element_list, indices_list, dp_list

# """
# from here functions to draw atomic planes
# """


def draw_cell(subfig, xs, ys, alpha=0.3, color='k', width=0.5):
    """
    draw the two-dimensional cell
    """
    for i in range(4):
        subfig.plot(xs[i], ys[i], c=color, linewidth=width, alpha=alpha)


def clean_fig(num1, num2, axes):
    """
    hide the frames
    """
    for a in range(num1 * num2):
        for b in range(3):
            axes[a][b].spines['top'].set_visible(False)
            axes[a][b].spines['right'].set_visible(False)
            axes[a][b].spines['bottom'].set_visible(False)
            axes[a][b].spines['left'].set_visible(False)
            axes[a][b].get_yaxis().set_visible(False)
            axes[a][b].get_xaxis().set_visible(False)
            axes[a][b].set(facecolor="w")


def Xs_Ys_cell(lattice):
    """
    get the Xs and Ys arrays to draw a cell for a given lattice
    """
    # four verticies
    P2 = lattice[:, 1]
    P3 = lattice[:, 1] + lattice[:, 2]
    P4 = lattice[:, 2]

    P1 = [0, 0]
    P2 = [P2[0], P2[1]]
    P3 = [P3[0], P3[1]]
    P4 = [P4[0], P4[1]]

    x1 = [P1[0], P2[0]]
    y1 = [P1[1], P2[1]]

    x2 = [P2[0], P3[0]]
    y2 = [P2[1], P3[1]]

    x3 = [P3[0], P4[0]]
    y3 = [P3[1], P4[1]]

    x4 = [P4[0], P1[0]]
    y4 = [P4[1], P1[1]]
    xs = [x1, x2, x3, x4]
    ys = [y1, y2, y3, y4]
    return xs, ys


def draw_slab(xs, ys, axes, num, plane_list, lattice_to_screen,
              elements_list, column, colors, all_elements,
              l_r, titlesize, legendsize):
    """
    draw the terminating planes in the plane list for a slab

    Parameters
    ----------
    xs, ys : numpy array
        x,y arrays to draw the two-dimensional cell
    axes : list
        list of figures
    num : int
        number of terminations
    plane_list : list
        list of planes of atoms
    elements_list : list
        list of names of elments for these atoms
    lattice_to_screen : numpy array
        rotated lattice with the interface lying in the screen
    l_r : str
        left or right slab
    titlesize : int
        fontsize of title
    legendsize : int
        fontsize of legend
    """
    for i in range(num):
        # get atoms in this plane
        plane_atoms = plane_list[i]
        plane_atoms = np.dot(lattice_to_screen, plane_atoms.T).T
        # how many different elements in this plane
        plane_elements = elements_list[i]
        element_names = np.unique(plane_elements)

        # looping for different elements
        for en in element_names:
            # get the atoms of j elment
            single_element_atoms = plane_atoms[
                np.where(plane_elements == en)[0]]

            # draw atoms of this element
            Xs = single_element_atoms[:, 0]
            Ys = single_element_atoms[:, 1]
            element_index_here = np.where(all_elements == en)[0][0]
            draw_cell(axes[i][column], xs, ys)
            axes[i][column].scatter(
                Xs, Ys,
                c=colors[element_index_here],
                s=100, label=en)
            axes[i][column].set_title(
                f'Plane {i + 1} of {l_r} Cryst.',
                fontsize=titlesize)
            axes[i][column].axis('scaled')
            axes[i][column].legend(fontsize=legendsize, borderpad=0.5, loc=0)


def write_trans_file(v1, v2, n1, n2):
    """
    write a file including translation information for LAMMPS

    Parameters
    ----------
    v1, v2 : numpy array
        CNID vectors
    n1, n2 : int
        num of grids for v1 & v2
    """
    with open('paras', 'w', encoding="utf-8") as f:
        f.write(f'variable cnidv1x equal {v1[0]/n1} \n')
        f.write(f'variable cnidv2x equal {v1[0]/n2} \n')

        f.write(f'variable cnidv1y equal {v1[1]/n1} \n')
        f.write(f'variable cnidv2y equal {v1[1]/n2} \n')

        f.write(f'variable cnidv1z equal {v1[2]/n1} \n')
        f.write(f'variable cnidv2z equal {v1[2]/n2} \n')

        f.write(f'variable na equal {n1} \n')
        f.write(f'variable nb equal {n2} \n')


def draw_slab_dich(
        xs,
        ys,
        c_xs,
        c_ys,
        axes,
        num1,
        plane_list_1,
        lattice_to_screen_1,
        elements_list_1,
        colors,
        all_elements,
        num2,
        plane_list_2,
        lattice_to_screen_2,
        elements_list_2,
        titlesize):
    """
    draw the dichromatic patterns

    Parameters
    ----------
    xs, ys : numpy array
        x,y arrays to draw the interface cell
    c_xs, c_ys : numpy array
        x,y arrays to draw the CNID cell
    axes : list
        list of figures
    num1, num2 : int
        number of terminations
    plane_list_1, plane_list_2 : numpy array
        list of atom coordinates of the terminating planes
    elements_list_1, elements_list_2 : list
        list of corresponding element names
    lattice_to_screen_1, lattice_to_screen_2 : numpy array
        rotated lattices facing its interface orientation to the screen
    colors : str
        colors to classify different elements
    all_elements : list
        list of all the elements for all the atoms
    titlesize : int
        fontsize of the title
    """
    for i in range(num1):
        for j in range(num2):
            # get atoms in this plane
            plane_atoms_1 = plane_list_1[i]
            plane_atoms_1 = np.dot(lattice_to_screen_1, plane_atoms_1.T).T
            plane_atoms_2 = plane_list_2[j]
            plane_atoms_2 = np.dot(lattice_to_screen_2, plane_atoms_2.T).T
            # how many different elements in this plane
            plane_elements_1 = elements_list_1[i]
            element_names_1 = np.unique(plane_elements_1)
            plane_elements_2 = elements_list_2[j]
            element_names_2 = np.unique(plane_elements_2)
            for en1 in element_names_1:
                # get the atoms of j elment
                single_element_atoms_1 = plane_atoms_1[
                    np.where(plane_elements_1 == en1)[0]]

                # draw atoms of this element
                Xs = single_element_atoms_1[:, 0]
                Ys = single_element_atoms_1[:, 1]
                element_index_here_1 = np.where(all_elements == en1)[0][0]
                axes[i * num2 + j][2].scatter(
                    Xs, Ys,
                    c=colors[element_index_here_1],
                    s=200, label=en1 + " (L)", alpha=0.5)
                axes[i * num2 + j][2].set_title(
                    f'{i} left {j} right.', fontsize=titlesize)
                axes[i * num2 + j][2].axis('scaled')
                for en2 in element_names_2:
                    # get the atoms of j elment
                    single_element_atoms_2 = plane_atoms_2[
                        np.where(plane_elements_2 == en2)[0]]

                    # draw atoms of this element
                    Xs = single_element_atoms_2[:, 0]
                    Ys = single_element_atoms_2[:, 1]
                    element_index_here_2 = np.where(all_elements == en2)[0][0]
                    draw_cell(axes[i * num2 + j][2], xs, ys)
                    draw_cell(axes[i * num2 + j][2], c_xs,
                              c_ys, color='b', alpha=1, width=2)
                    axes[i * num2 + j][2].scatter(
                        Xs, Ys,
                        c=colors[-element_index_here_2 - 1],
                        s=50, label=en2 + " (R)", alpha=0.5)
                    axes[i * num2 + j][2].axis('scaled')

# """
# Below is some sampling functions
# """


def get_nearest_pair(lattice, atoms, indices):
    """
    a function return the indices of two nearest atoms in a periodic block
    inspired from https://github.com/oekosheri/GB_code

    Parameters
    ----------
    lattice : numpy array
        lattice matrix
    atoms : numpy array
        fractional coordinates
    indices : numpy array
        indices of atoms
    """

    # get Cartesian
    pos_1 = np.dot(lattice, atoms.copy().T).T
    pos_2 = pos_1
    # get 9 reps of atoms (PBC)
    reps = np.array([-1, 0, 1])
    x_shifts = [0]
    y_shifts = reps
    z_shifts = reps
    planar_shifts = np.array(
        np.meshgrid(x_shifts, y_shifts, z_shifts),
        dtype=float).T.reshape(-1, 3)
    planar_shifts = np.dot(lattice, planar_shifts.T).T

    # make images for one set
    n_images = len(planar_shifts)
    n_1 = len(atoms)
    n_2 = len(atoms)
    n_1_images = n_images * n_1

    # repeate to the images
    pos_1_images = pos_1.repeat(n_images, axis=0) + \
        np.tile(planar_shifts, (n_1, 1))
    pos_1_image_index_map = np.arange(n_1).repeat(n_images)

    # repeat to match num of set 2
    pos_1_rep = pos_1_images.repeat(n_2, axis=0)
    pos_1_index_map = pos_1_image_index_map.repeat(n_2)

    # repeat to match num of set 1
    pos_2_rep = np.tile(pos_2, (n_1_images, 1))
    pos_2_index_map = np.tile(np.arange(n_2), n_1_images)

    # all the distances
    distances = norm(pos_1_rep - pos_2_rep, axis=1)
    # none zero distances
    distances_none_zero = distances[distances > 0]
    distances_none_zero = np.unique(distances_none_zero)

    # not a distance to itself image
    for i in distances_none_zero:
        distances_id = np.where(distances == i)[0][0]
        if pos_1_index_map[distances_id] != pos_2_index_map[distances_id]:
            break

    return (indices[pos_1_index_map[distances_id]],
            indices[pos_2_index_map[distances_id]],
            pos_1_rep[distances_id],
            pos_2_rep[distances_id])


class core:
    """
    Core class for dealing with an interface
    """

    def __init__(self, stct_1, stct_2, prim_1=True, prim_2=True, verbose=True):
        self.structure_1 = stct_1.get_primitive_structure()  # Structure object of lattice 1
        self.structure_2 = stct_2.get_primitive_structure()  # Structure object of lattice 2
        
        self.conv_structure_1 = stct_1
        self.conv_structure_2 = stct_2
        
        self.conv_lattice_1 = stct_1.lattice.matrix.T
        self.conv_lattice_2 = stct_2.lattice.matrix.T

        self.lattice_1 = self.structure_1.lattice.matrix.T
        self.lattice_2 = self.structure_2.lattice.matrix.T
        
        self.lattice_2_TD = self.lattice_2.copy()
        self.CSL = np.eye(3)  # CSL cell in cartesian
        self.du = 0.005
        self.S = 0.005
        self.D = np.eye(3)
        self.sgm1 = 100  # sigma 1
        self.sgm2 = 100  # sigma 2
        self.R = np.eye(3)  # rotation matrix
        self.axis = np.zeros(3)  # rotation axis
        self.theta = 0.0  # rotation angle
        self.U1 = np.eye(3)
        self.U2 = np.eye(3)
        self.bicrystal_U1 = np.eye(3)  # indices of the slab of lattice 1
        self.bicrystal_U2 = np.eye(3)  # indices of the slab of lattice 2
        self.CNID = np.eye(3, 2)
        self.cell_calc = DSCcalc()
        self.name = str
        self.dd = 0.005
        self.min_perp_length = 0.0
        self.orientation = np.eye(3)  # initial disorientation
        self.a1 = np.eye(3)
        self.a2 = np.eye(3)
        self.orient = np.eye(3)  # adjusted orientation for better visulaizing
        self.d1 = float  # lattice plane distance
        self.d2 = float  # lattice plane distance
        self.plane_list_1 = []  # list of terminating plane atoms
        self.plane_list_2 = []
        self.elements_1 = []  # list of terminating plane atom elements
        self.elements_2 = []
        self.elements_list_1 = []
        self.elements_list_2 = []
        self.indices_list_1 = []  # termination plane atoms's indices
        self.indices_list_2 = []
        self.dp_list_1 = []  # list of dp parameter to select termination
        self.dp_list_2 = []
        # rotate the two slabs so that the screen is crossing the interface
        self.R_see_plane = np.eye
        # lattice matrix of the final slabs forming the interface
        self.slab_lattice_1 = np.eye(3)
        self.slab_lattice_2 = np.eye(3)
        self.a2_transform = np.eye(3)
        # get the atoms in the primitive cell
        self.atoms_1, self.elements_1 = get_sites_elements(self.structure_1)
        self.atoms_2, self.elements_2 = get_sites_elements(self.structure_2)
        # save the information of the bicrystal box
        self.lattice_bi = np.eye(3)
        self.atoms_bi = np.zeros(3)
        self.elements_bi = []
        # whether the bicrystal supercell is orthogonal
        self.bicrystal_ortho = False
        self.slab_structure_1 = self.structure_1
        self.slab_structure_2 = self.structure_2
        self.bicrystal_structure = self.structure_1
        self.verbose = verbose
        if self.verbose:
            print(
                'Warning!, '
                'this programme will rewrite the POSCAR file in this dir!')

    def scale(self, factor_1, factor_2):
        """
        scale the lattice 1 and 2 with specific factors
        (both the lattice and conventional lattice)

        Parameters
        ----------
        factor_1 : float
            scale factor for lattice 1
        factor_2 : float
            scale factor for lattice 2
        """
        self.structure_1 = self.structure_1.apply_strain(1 - factor_1)
        self.structure_2 = self.structure_2.apply_strain(1 - factor_2)
        self.conv_lattice_1 = self.conv_lattice_1.apply_strain(1 - factor_1)
        self.conv_lattice_2 = self.conv_lattice_2.apply_strain(1 - factor_2)
        
        self.lattice_1 = self.structure_1.lattice.matrix.T
        self.lattice_2 = self.structure_2.lattice.matrix.T
        self.conv_lattice_1 = self.conv_lattice_1.matrix.T
        self.conv_lattice_2 = self.conv_lattice_2.matrix.T

    def parse_limit(self, du, S, sgm1, sgm2, dd):
        """
        set the limitation to accept an appx CSL

        Parameters
        ----------
        du, S, sgm1, sgm2, dd : parameters
            see the paper
        """
        self.du = du
        self.S = S
        self.sgm1 = sgm1
        self.sgm2 = sgm2
        self.dd = dd

    def _str_found_csl(self, sigma1, sigma2, D, axis=None, theta=None):
        str_found_csl = (
            f'U1 = \n{str(self.U1)}; sigma_1 = {str(sigma1)}\n\n'
            f'U2 = \n{str(self.U2)}; sigma_2 = {str(sigma2)}\n\n'
            f'D = \n{str(np.round(D,8))}\n\n'
        )
        if axis is not None and theta is not None:
            str_found_csl += (
                f'axis = {str(axis)} ; '
                f'theta = {str(np.round(theta / np.pi * 180,8))}\n'
            )
        return str_found_csl

    def _print_found_csl(self, sigma1, sigma2, D, axis=None, theta=None):
        print('Congrates, we found an appx CSL!\n')
        print(self._str_found_csl(sigma1, sigma2, D, axis=axis, theta=theta))

    def _write_found_csl(self, file, sigma1, sigma2, D, axis=None, theta=None):
        file.write(
            self._str_found_csl(
                sigma1,
                sigma2,
                D,
                axis=axis,
                theta=theta))

    def search_one_position(
            self,
            axis,
            theta,
            theta_range,
            dtheta,
            two_D=False):
        """
        main loop finding the appx CSL

        Parameters
        ----------
        axis : numpy array
            rotation axis
        theta : float
            initial rotation angle, in degree
        theta_range : float
            range varying theta, in degree
        dtheta : float
            step varying theta, in degree
        """
        axis = np.dot(self.lattice_1, axis)
        if self.verbose:
            print(axis)
        theta = theta / 180 * np.pi
        n = np.ceil(theta_range / dtheta)
        dtheta = theta_range / n / 180 * np.pi
        found = None

        if not two_D:
            a1 = self.lattice_1.copy()
            a2_0 = self.lattice_2.copy()

        else:
            # find the two primitive plane bases
            # miller indices
            hkl_1 = MID(self.lattice_1, axis)
            hkl_2 = MID(np.dot(self.orientation, self.lattice_2), axis)
            # plane bases
            plane_B_1 = get_pri_vec_inplane(hkl_1, self.lattice_1)
            plane_B_2 = get_pri_vec_inplane(
                hkl_2, np.dot(self.orientation, self.lattice_2))
            v_3 = cross(plane_B_1[:, 0], plane_B_1[:, 1])
            a1 = np.column_stack((plane_B_1, v_3))
            a2_0 = np.column_stack((plane_B_2, v_3))
            self.a1 = a1.copy()
            self.a2 = a2_0.copy()
            # a2_0 back to the initial orientation
            a2_0 = np.dot(inv(self.orientation), a2_0)
        # rotation loop
        file = open('log.one_position', 'w', encoding="utf-8")
        file.write('---Searching starts---\n')
        file.write('axis theta dtheta n S du sigma1_max sigma2_max\n')
        file.write(
            f'{axis} {theta} {dtheta} {n} {self.S} '
            f'{self.du} {self.sgm1} {self.sgm2}\n')
        file.write('-----------for theta-----------\n')
        for _ in range(int(n)):
            R = np.dot(self.orientation, rot(axis, theta))
            U = three_dot(inv(a1), R, a2_0)
            file.write('theta = ' + str(theta / np.pi * 180) + '\n')
            file.write('    -----for N-----\n')
            for N in range(1, self.sgm2 + 1):
                U_p = np.round(N * U) / N
                if not np.all((abs(U_p - U)) < self.du):
                    continue
                file.write('    N= ' + str(N) + " accepted" + '\n')
                R_p = three_dot(a1, U_p, inv(a2_0))
                D = np.dot(inv(R), R_p)
                if not ((abs(det(D) - 1) <= self.S)
                        and np.all(abs(D - np.eye(3)) < self.dd)):
                    continue
                file.write('    --D accepted--\n')
                file.write(f"    D, det(D) = {det(D)} \n")
                ax2 = three_dot(R, D, a2_0)
                calc = DSCcalc()
                try:
                    calc.parse_int_U(a1, ax2, self.sgm2)
                    calc.compute_CSL()
                except BaseException:
                    file.write('    failed to find CSL here \n')
                    continue
                if not abs(det(calc.U1)) <= self.sgm1:
                    file.write('    sigma too large \n')
                    continue
                found = True
                file.write('--------------------------------\n')
                file.write('Congrates, we found an appx CSL!\n')
                sigma1 = int(abs(np.round(det(calc.U1))))
                sigma2 = int(abs(np.round(det(calc.U2))))
                self.D = D
                self.U1 = np.array(np.round(calc.U1), dtype=int)
                self.U2 = np.array(np.round(calc.U2), dtype=int)
                self.lattice_2_TD = three_dot(R, D, a2_0)
                self.CSL = np.dot(a1, self.U1)
                self.R = R
                self.theta = theta
                self.axis = axis
                self.cell_calc = calc
                if two_D:
                    self.d1 = d_hkl(self.lattice_1, hkl_1)
                    self.d2 = d_hkl(
                        three_dot(R, D, self.lattice_2), hkl_2)
                    calc.compute_CNID([0, 0, 1])
                    self.CNID = np.dot(a1, calc.CNID)
                self._write_found_csl(
                    file, sigma1, sigma2, D, axis, theta)
                if self.verbose:
                    self._print_found_csl(
                        sigma1, sigma2, D, axis, theta)
                break
            if found:
                break
            theta += dtheta
        if not found:
            print(
                'failed to find a satisfying appx CSL. '
                'Try to adjust the limits according'
                'to the log file generated; or try another orientation.')

    def search_fixed(self, R, exact=False, tol=1e-8):
        """
        main loop finding the appx CSL

        Parameters
        ----------
        axis : numpy array
            rotation axis
        theta : float
            initial rotation angle, in degree
        theta_range : float
            range varying theta, in degree
        dtheta : float
            step varying theta, in degree
        """
        found = None
        a1 = self.lattice_1.copy()
        a2_0 = self.lattice_2.copy()
        # rotation loop
        file = open('log.fixed_search', 'w', encoding="utf-8")
        file.write('---Searching starts---\n')
        file.write('axis theta dtheta n S du sigma1_max sigma2_max\n')
        file.write(f'{self.S} {self.du} {self.sgm1} {self.sgm2}\n')
        file.write('-----------for theta-----------\n')
        U = three_dot(inv(a1), R, a2_0)
        file.write('    -----for N-----\n')
        for N in range(1, self.sgm2 + 1):
            U_p = np.round(N * U) / N
            if not np.all((abs(U_p - U)) < self.du):
                continue
            file.write('N= ' + str(N) + " accepted" + '\n')
            R_p = three_dot(a1, U_p, inv(a2_0))
            D = np.dot(inv(R), R_p)
            if not (((abs(det(D) - 1) <= self.S)
                     and np.all(abs(D - np.eye(3)) < self.dd))):
                continue
            if exact:
                D = eye(3, 3)
                R = R_p
            file.write('--D accepted--\n')
            file.write(f"D, det(D) = {det(D)} \n")
            ax2 = three_dot(R, D, a2_0)
            calc = DSCcalc()
            calc.parse_int_U(a1, ax2, self.sgm2, tol)
            calc.compute_CSL(tol)
            if not abs(det(calc.U1)) <= self.sgm1:
                file.write('sigma too large \n')
                continue
            file.write('--------------------------------\n')
            file.write('Congrates, we found an appx CSL!\n')
            sigma1 = int(abs(np.round(det(calc.U1))))
            sigma2 = int(abs(np.round(det(calc.U2))))
            self.D = D
            self.U1 = np.array(np.round(calc.U1), dtype=int)
            self.U2 = np.array(np.round(calc.U2), dtype=int)
            self.lattice_2_TD = three_dot(R, D, a2_0)
            self.CSL = np.dot(a1, self.U1)
            self.R = R
            self.cell_calc = calc
            self._write_found_csl(file, sigma1, sigma2, D)
            if self.verbose:
                self._print_found_csl(sigma1, sigma2, D)
            break
        else:
            print(
                'failed to find a satisfying appx CSL. '
                'Try to adjust the limits according '
                'to the log file generated; or try another orientation.')

    def search_one_position_2D(
            self,
            hkl_1,
            hkl_2,
            theta_range,
            dtheta,
            pre_dt=False,
            pre_R=eye(
                3,
                3),
            integer_tol=1e-8,
            start=0,
            exact=False):
        """
        main loop finding the appx CSL

        Parameters
        ----------
        axis : numpy array
            rotation axis
        theta : float
            initial rotation angle, in degree
        theta_range : float
            range varying theta, in degree
        dtheta : float
            step varying theta, in degree
        """
        # get the normal of the two slabs
        n1 = get_normal_from_MI(self.lattice_1, hkl_1)
        n2 = get_normal_from_MI(self.lattice_2, hkl_2)
        # get the two plane bases
        b1 = get_pri_vec_inplane(hkl_1, self.lattice_1)
        b2_0 = get_pri_vec_inplane(hkl_2, self.lattice_2)
        # rotate the second crystal so that the two slabs connect
        self.set_orientation_axis(
            np.dot(inv(self.lattice_1), n1), np.dot(inv(self.lattice_2), n2))
        if pre_dt:
            # auxiliary vector
            self.orientation = pre_R
        # auxilary vector
        av_1 = cross(b1[:, 0], b1[:, 1])
        av_2_0 = cross(b2_0[:, 0], b2_0[:, 1])
        a1 = column_stack((b1, av_1))
        a2_0 = column_stack((b2_0, av_2_0 / norm(av_2_0) * norm(av_1)))
        if three_dot(av_1, self.orientation, av_2_0) < 0:
            v1, v2, v3 = b2_0[:, 1], b2_0[:, 0], - \
                av_2_0 / norm(av_2_0) * norm(av_1)
            a2_0 = column_stack((v1, v2, v3))
        # indices of the planal bases
        a2_0 = np.dot(self.orientation, a2_0)
        # starting point of rotation angle
        theta = start / 180 * np.pi
        # searching mesh
        n = np.ceil(theta_range / dtheta)
        # shifting angle each time
        dtheta = theta_range / n / 180 * np.pi

        found = None
        axis = n1
        # rotation loop
        file = open('log.one_position', 'w', encoding="utf-8")
        file.write('---Searching starts---\n')
        file.write('axis theta dtheta n S du sigma1_max sigma2_max\n')
        file.write(
            f'{axis} {theta} {dtheta} {n} {self.S} '
            f'{self.du} {self.sgm1} {self.sgm2}\n')
        file.write('-----------for theta-----------\n')
        for _ in range(int(n)):
            R = rot(n1, theta)
            U = three_dot(inv(a1), R, a2_0)
            file.write('theta = ' + str(theta / np.pi * 180) + '\n')
            file.write('    -----for N-----\n')
            for N in range(1, self.sgm2 + 1):
                tol = integer_tol
                U_p = np.round(N * U) / N
                if not (np.all((abs(U_p - U)) < self.du)
                        and np.all(abs(U_p[:, 2] - array([0, 0, 1])) < 1e-6)):
                    continue
                file.write('    N= ' + str(N) + " accepted" + '\n')
                R_p = three_dot(a1, U_p, inv(a2_0))
                D = np.dot(inv(R), R_p)
                if exact:
                    D = eye(3, 3)
                    R = R_p
                if not ((abs(det(D) - 1) <= self.S)
                        and np.all(abs(D - np.eye(3)) < self.dd)):
                    continue
                self.a2_transform = three_dot(R, D, self.orientation)
                file.write('    --D accepted--\n')
                file.write(f"    D, det(D) = {det(D)} \n")
                ax2 = three_dot(R, D, a2_0)
                calc = DSCcalc()
                try:
                    calc.parse_int_U(a1, ax2, self.sgm2)
                    calc.compute_CSL()
                except BaseException:
                    file.write('    failed to find CSL here \n')
                    continue
                if not abs(det(calc.U1)) <= self.sgm1:
                    file.write('    sigma too large \n')
                    continue
                found = True
                file.write('--------------------------------\n')
                file.write('Congrates, we found an appx CSL!\n')
                self.D = D
                self.U1 = np.array(np.round(calc.U1), dtype=int)
                CSL_here = np.dot(a1, self.U1)
                Pv_1_indices = get_plane_vectors(CSL_here, av_1)[1]
                CSL_vs_plane = CSL_here.T[Pv_1_indices].T
                self.U1 = np.dot(inv(self.lattice_1), CSL_vs_plane)
                self.U1 = np.array(np.round(self.U1), dtype=int)
                a2 = np.dot(self.a2_transform, self.lattice_2)
                self.U2 = np.dot(inv(a2), CSL_vs_plane)
                self.U2 = np.array(np.round(self.U2), dtype=int)
                sigma1 = int(
                    abs(np.round(norm(cross(
                        self.U1[:, 0],
                        self.U1[:, 1])))))
                sigma2 = int(
                    abs(np.round(norm(cross(
                        self.U2[:, 0],
                        self.U2[:, 1])))))
                self.lattice_2_TD = three_dot(
                    R, D, self.orientation)
                self.lattice_2_TD = np.dot(
                    self.lattice_2_TD, self.lattice_2)
                self.CSL = np.dot(a1, self.U1)
                self.cell_calc = calc
                self.cell_calc.compute_CNID([0, 0, 1], tol)
                CNID = self.cell_calc.CNID
                self.CNID = np.dot(a1, CNID)
                self.R = R
                self.theta = theta
                self.axis = n1
                self._write_found_csl(
                    file, sigma1, sigma2, D, axis, theta)
                if self.verbose:
                    self._print_found_csl(
                        sigma1, sigma2, D, axis, theta)
                break
            if found:
                break
            theta += dtheta
        if not found:
            print(
                'failed to find a satisfying appx CSL. '
                'Try to adjust the limits according'
                'to the log file generated; or try another orientation.')

    def search_all_position(
            self,
            axis,
            theta,
            theta_range,
            dtheta,
            two_D=False):
        """
        main loop finding all the CSL lattices satisfying the limit

        Parameters
        ----------
        axis : numpy array
            rotation axis
        theta : float
            initial rotation angle, in degree
        theta_range : list
            range varying theta, in degree
        dtheta : float
            step varying theta, in degree

        Notes
        ----------
        log.all_position :
            all the searching information
        results :
            information of the found approximate CSL
        """
        axis = np.dot(self.lattice_1, axis)
        if self.verbose:
            print(axis)
        theta = theta / 180 * np.pi
        n = np.ceil(theta_range / dtheta)
        dtheta = theta_range / n / 180 * np.pi

        if not two_D:
            a1 = self.lattice_1.copy()
            a2_0 = np.dot(self.orientation, self.lattice_2).copy()

        else:
            # find the two primitive plane bases
            # miller indices
            hkl_1 = MID(self.lattice_1, axis)
            if self.verbose:
                print(axis)
            hkl_2 = MID(np.dot(self.orientation, self.lattice_2), axis)
            # plane bases
            plane_B_1 = get_pri_vec_inplane(hkl_1, self.lattice_1)
            plane_B_2 = get_pri_vec_inplane(
                hkl_2, np.dot(self.orientation, self.lattice_2))
            v_3 = cross(plane_B_1[:, 0], plane_B_1[:, 1])
            a1 = np.column_stack((plane_B_1, v_3))
            a2_0 = np.column_stack((plane_B_2, v_3))
            self.a1 = a1.copy()
            self.a2 = a2_0.copy()
            # a2_0 back to the initial orientation
            a2_0 = np.dot(inv(self.orientation), a2_0)
        # rotation loop
        file = open('log.all_position', 'w', encoding="utf-8")
        file_r = open('results', 'w', encoding="utf-8")
        file.write('---Searching starts---\n')
        file.write('axis theta dtheta n S du sigma1_max sigma2_max\n')
        file.write(
            f'{axis} {theta} {dtheta} {n} {self.S} '
            f'{self.du} {self.sgm1} {self.sgm2}\n')
        file.write('-----------for theta-----------\n')
        for _ in range(int(n)):
            R = np.dot(self.orientation, rot(axis, theta))
            U = three_dot(inv(a1), R, a2_0)
            file.write('theta = ' + str(theta / np.pi * 180) + '\n')
            file.write('    -----for N-----\n')
            for N in range(1, self.sgm2 + 1):
                U_p = np.round(N * U) / N
                if not np.all((abs(U_p - U)) < self.du):
                    continue
                file.write('    N= ' + str(N) + " accepted" + '\n')
                R_p = three_dot(a1, U_p, inv(a2_0))
                D = np.dot(inv(R), R_p)
                if not ((abs(det(D) - 1) <= self.S)
                        and np.all(abs(D - np.eye(3)) < self.dd)):
                    continue
                file.write('    --D accepted--\n')
                file.write(f"    D, det(D) = {det(D)} \n")
                ax2 = three_dot(R, D, a2_0)
                calc = DSCcalc()
                try:
                    calc.parse_int_U(a1, ax2, self.sgm2)
                    calc.compute_CSL()
                except BaseException:
                    file.write('    failed to find CSL here \n')
                    continue
                if not abs(det(calc.U1)) <= self.sgm1:
                    file.write('    sigma too large \n')
                    continue
                file.write('--------------------------------\n')
                file_r.write('--------------------------------\n')
                file.write('Congrates, we found an appx CSL!\n')
                sigma1 = int(abs(np.round(det(calc.U1))))
                sigma2 = int(abs(np.round(det(calc.U2))))

                self._write_found_csl(
                    file, sigma1, sigma2, D, axis, theta)
                self._write_found_csl(
                    file_r, sigma1, sigma2, D, axis, theta)
                if two_D:
                    calc.compute_CNID([0, 0, 1])
                    self.CNID = np.dot(a1, calc.CNID)
                    file_r.write(
                        'CNID = \n' + str(self.CNID) + '\n')
                if self.verbose:
                    self._print_found_csl(
                        sigma1, sigma2, D, axis, theta)
            theta += dtheta

    def get_bicrystal(self, dydz=None, dx=0, dp1=0, dp2=0,
                      xyz_1=None, xyz_2=None, vx=0, filename='POSCAR',
                      two_D=False, filetype='VASP', mirror=False, KTI=False, fix_frac = 0, fix_both = True):
        """
        generate a cif file for the bicrystal structure

        Parameters
        ----------
        dydz : numpy array
            translation vector in the interface
        dx : float
            translation normal to the interface
        dp1, dp2 : float
            termination of slab 1, 2
        xyz1, xyz2 : list
            expansion of slab 1, 2
        vx : float
            vacuum spacing, default 0
        filename : str
            filename, default 'POSCAR'
        two_D : bool
            whether a two CSL
        filetype : str
            filetype, 'VASP' or 'LAMMPS', default 'VASP'
        mirror : bool
            mirror, default False
        KTI : bool
            KTI, default False
        """
        if dydz is None:
            dydz = np.zeros(3)
        if xyz_1 is None:
            xyz_1 = np.ones(3)
        if xyz_2 is None:
            xyz_2 = np.ones(3)
        # get the atoms in the primitive cell
        lattice_1, atoms_1, elements_1 = (
            self.lattice_1.copy(), self.atoms_1.copy(), self.elements_1.copy())
        lattice_2, atoms_2, elements_2 = (
            self.lattice_2.copy(), self.atoms_2.copy(), self.elements_2.copy())

        # deform & rotate lattice_2
        if two_D:
            lattice_2 = np.dot(self.a2_transform, lattice_2)
        else:
            lattice_2 = three_dot(self.R, self.D, lattice_2)
        # make supercells of the two slabs
        lattice_1, atoms_1, elements_1 = super_cell(
            self.bicrystal_U1, lattice_1, atoms_1, elements_1)
        if not mirror:
            lattice_2, atoms_2, elements_2 = super_cell(
                self.bicrystal_U2, lattice_2, atoms_2, elements_2)
        else:
            eps = 0.000001
            atoms_2 = atoms_1.copy()
            elements_2 = elements_1.copy()
            lattice_2 = lattice_1.copy()
            atoms_2[:, 0] = - atoms_2[:, 0] + 1
            atoms_c, elements_c = atoms_2.copy(), elements_2.copy()
            elements_c = elements_c[atoms_c[:, 0] + eps > 1]
            atoms_c = atoms_c[atoms_c[:, 0] + eps > 1]
            atoms_c[:, 0] = atoms_c[:, 0] - 1
            atoms_2 = np.vstack((atoms_2, atoms_c))
            elements_2 = np.append(elements_2, elements_c)

            # delete overwrapping atoms
            elements_2 = elements_2[np.where(atoms_2[:, 0] + eps < 1)]
            atoms_2 = atoms_2[atoms_2[:, 0] + eps < 1]
        CifWriter(Structure(lattice_1.T, elements_1, atoms_1, coords_are_cartesian=False)).write_file('min_sub.cif')
        CifWriter(Structure(lattice_2.T, elements_2, atoms_2, coords_are_cartesian=False)).write_file('min_film.cif')
        
        # expansion
        if not (np.all(xyz_1 == 1) and np.all(xyz_2 == 1)):
            if not np.all([xyz_1[1], xyz_1[2]] == [xyz_2[1], xyz_2[2]]):
                raise RuntimeError(
                    'the two slabs must expand '
                    'to the same dimension in the interface plane')
            lattice_1, atoms_1, elements_1 = cell_expands(lattice_1, atoms_1,
                                                          elements_1, xyz_1)
            lattice_2, atoms_2, elements_2 = cell_expands(lattice_2, atoms_2,
                                                          elements_2, xyz_2)
        
        # termination
        if dp1 != 0:
            if KTI:
                atoms_1, elements_1 = shift_termi_left(
                    lattice_1, dp1, atoms_1, elements_1)
            else:
                atoms_1 = shift_none_copy(lattice_1, dp1, atoms_1)
        if dp2 != 0:
            if KTI:
                atoms_2, elements_2 = shift_termi_right(
                    lattice_2, dp2, atoms_2, elements_2)
            else:
                atoms_2 = shift_none_copy(lattice_2, dp2, atoms_2)

        # adjust the orientation
        lattice_1, self.orient = adjust_orientation(lattice_1)
        lattice_2 = np.dot(self.orient, lattice_2)
        Poscar(Structure(lattice_1.T, elements_1, atoms_1, coords_are_cartesian=False)).write_file('POSCAR')
        POSCAR_to_cif('POSCAR', 'super_sub.cif')
        self.slab_structure_1 = Structure.from_file(
            'POSCAR', sort=False, merge_tol=0.0)
        Poscar(Structure(lattice_2.T, elements_2, atoms_2, coords_are_cartesian=False)).write_file('POSCAR')
        POSCAR_to_cif('POSCAR', 'super_film.cif')
        self.slab_structure_2 = Structure.from_file(
            'POSCAR', sort=False, merge_tol=0.0)
        os.remove('POSCAR')

        self.R_see_plane = get_R_to_screen(lattice_1)

        self.plane_list_1, self.elements_list_1, \
            self.indices_list_1, self.dp_list_1 \
            = terminates_scanner_left(lattice_1, atoms_1, elements_1, self.d1)

        self.plane_list_2, self.elements_list_2, \
            self.indices_list_2, self.dp_list_2 \
            = terminates_scanner_right(lattice_2, atoms_2, elements_2, self.d2)

        self.slab_lattice_1 = lattice_1.copy()
        self.slab_lattice_2 = lattice_2.copy()

        # combine the two lattices and translate atoms
        lattice_bi = lattice_1.copy()
        if two_D:
            height_1 = get_height(lattice_1)
            height_2 = get_height(lattice_2)
            lattice_bi[:, 0] = lattice_bi[:, 0] * (1 + height_2 / height_1)
            # convert to cartesian
            atoms_1 = np.dot(lattice_1, atoms_1.T).T
            atoms_2 = np.dot(lattice_2, atoms_2.T).T
            # translate
            atoms_2 = atoms_2 + lattice_1[:, 0]
            # back to the fractional coordinates
            atoms_1 = np.dot(inv(lattice_bi), atoms_1.T).T
            atoms_2 = np.dot(inv(lattice_bi), atoms_2.T).T
        else:
            lth1, lth2 = norm(lattice_1[:, 0]), norm(lattice_2[:, 0])
            lattice_bi[:, 0] = lattice_1[:, 0] + lattice_2[:,0]
            atoms_1[:, 0] = atoms_1[:, 0] * lth1 / (lth1 + lth2)
            atoms_2[:, 0] = (atoms_2[:, 0] * lth2 + lth1) / (lth1 + lth2)

        # excess volume
        if dx != 0:
            lattice_bi, atoms_1, atoms_2 = excess_volume(
                lattice_1, lattice_bi, atoms_1, atoms_2, dx)

        # in-plane translation
        if norm(dydz) > 0:
            dydz = np.dot(self.orient, dydz)
            plane_shift = np.dot(inv(lattice_bi), dydz)
            atoms_2 = atoms_2 + plane_shift
        
        # combine the two slabs
        elements_bi = np.append(elements_1, elements_2)
        atoms_bi = np.vstack((atoms_1, atoms_2))

        # wrap the periodic boundary condition
        atoms_bi[:, 1] = atoms_bi[:, 1] - np.floor(atoms_bi[:, 1])
        atoms_bi[:, 2] = atoms_bi[:, 2] - np.floor(atoms_bi[:, 2])
        # vacummn
        if vx > 0:
            atoms_bi, lattice_bi = surface_vacuum(lattice_1, lattice_bi, atoms_bi, vx)

        # save
        self.lattice_bi = lattice_bi
        self.atoms_bi = atoms_bi
        self.elements_bi = elements_bi
        
        # Directly creating the Structure object in memory to reduce disk I/O 
        # and improve efficiency. Both lines are equivalent and avoid the need 
        # for intermediary file operations:
        # self.bicrystal_structure = Structure(Lattice(lattice_bi.T), elements_bi, atoms_bi, coords_are_cartesian=False)
        self.bicrystal_structure = Structure(lattice_bi.T, elements_bi, atoms_bi, coords_are_cartesian=False)

        if filetype == 'VASP':
            poscar = Poscar(self.bicrystal_structure)
            poscar.write_file(filename)
            if fix_frac > 0:
                TF_arrays, fix_ids, fixed_coords  = get_fix_atom_TFarray(filename, \
                 norm(dot(self.lattice_1, self.bicrystal_U1[:,0])) * xyz_1[0], fix_frac, fix_both)
                combine_poscar_TFarray(filename, TF_arrays, filename)
                
        elif filetype == 'LAMMPS':
            write_LAMMPS(
                lattice_bi,
                atoms_bi,
                elements_bi,
                filename,
                self.bicrystal_ortho)
        else:
            raise RuntimeError(
                "Sorry, we only support for 'VASP' or 'LAMMPS' output")

    def sample_CNID(
            self, grid, dx=0, dp1=0, dp2=0,
            xyz_1=None, xyz_2=None, vx=0, two_D=False,
            filename='POSCAR', filetype='VASP', incar_path = 'INCAR', potcar_path = 'POTCAR', fix_frac = 0, kpoints_dense = 20, fix_both = True):
        """
        sampling the CNID and generate POSCARs

        Parameters
        ----------
        grid : numpy array
            2D grid of sampling
        """
        
        #generating POSCAR
        if xyz_1 is None:
            xyz_1 = [1, 1, 1]
        if xyz_2 is None:
            xyz_2 = [1, 1, 1]
        try:
            shutil.rmtree('CNID_inputs')
        except:
            print('no previous CNID inputs folder')

        try:
            shutil.rmtree('vasp_inputs_cnid_search')
        except:
            print('no previous vasp inputs folder')
        
        
        
        os.mkdir('CNID_inputs')
        if self.verbose:
            print('CNID')
            print(np.round(np.dot(inv(self.lattice_1), self.CNID), 8))
            print(f'making {grid[0] * grid[1]} files...')
        n1 = grid[0]
        n2 = grid[1]
        self.cnid_grid = [n1, n2]
        v1, v2 = self.CNID.T
        os.mkdir('vasp_inputs_cnid_search')
        for i in range(n1):
            for j in range(n2):
                dydz = v1 / n1 * i + v2 / n2 * j
                os.mkdir(f'vasp_inputs_cnid_search/{i}_{j}')
                cnid_poscar_name = f'CNID_inputs/POSCAR_{i}_{j}'
                self.get_bicrystal(
                    dydz=dydz, dx=dx, dp1=dp1, dp2=dp2,
                    xyz_1=xyz_1, xyz_2=xyz_2, vx=vx, two_D=two_D,
                    filename = cnid_poscar_name,
                    filetype = filetype)
                vasp_poscar_name = f'vasp_inputs_cnid_search/{i}_{j}/POSCAR'
                shutil.copy(cnid_poscar_name, vasp_poscar_name)
                if fix_frac > 0:
                    TF_arrays, fix_ids, fixed_coords = get_fix_atom_TFarray(vasp_poscar_name, \
                     norm(dot(self.lattice_1, self.bicrystal_U1[:,0])) * xyz_1[0], fix_frac, fix_both)
                    combine_poscar_TFarray(vasp_poscar_name, TF_arrays, vasp_poscar_name)
                write_KPOINTS_gama(cnid_poscar_name, kpoints_dense, f'vasp_inputs_cnid_search/{i}_{j}/KPOINTS')
                try:
                    shutil.copy(incar_path, f'vasp_inputs_cnid_search/{i}_{j}/INCAR')
                    shutil.copy(potcar_path, f'vasp_inputs_cnid_search/{i}_{j}/POTCAR')
                except:
                    print('INCAR or POTCAR not found, please check')
            
        if self.verbose:
            print('completed')

    def sample_lattice_planes(self, dx=0, xyz_1=None, xyz_2=None, vx=0,
                              two_D=False, filename='POSCAR', filetype='VASP'):
        """
        sampling non-identical lattice planes terminating at the GB
        """
        if xyz_1 is None:
            xyz_1 = [1, 1, 1]
        if xyz_2 is None:
            xyz_2 = [1, 1, 1]
        os.mkdir('terminating_shift_inputs')
        if self.verbose:
            print('terminating_sampling...')
        position_here = 0
        count = 1
        while abs(position_here) < 1 / 2 * self.min_perp_length:
            self.get_bicrystal(
                dx=dx, dp2=position_here,
                xyz_1=xyz_1, xyz_2=xyz_2, vx=vx, two_D=two_D,
                filename=f'terminating_shift_inputs/{filename}_{count}',
                filetype=filetype)
            position_here -= self.d2
            count += 1
        if self.verbose:
            print('completed')

    def set_orientation_axis(self, axis_1, axis_2, tol=1e-10):
        """
        rotate lattice_2
        so that its axis_2 coincident with the axis_1 of lattice_1
        """
        axis_1 = np.dot(self.lattice_1, axis_1.T).T
        axis_1 = axis_1 / norm(axis_1)
        axis_2 = np.dot(self.lattice_2, axis_2.T).T
        axis_2 = axis_2 / norm(axis_2)
        c = cross(axis_2, axis_1)
        if norm(c) < tol:
            R = eye(3, 3)
        else:
            angle = arccos(np.dot(axis_1, axis_2))
            R = rot(c, angle)
        self.orientation = R

    def compute_bicrystal(
            self,
            hkl,
            lim=20,
            normal_ortho=False,
            plane_ortho=False,
            tol_ortho=1e-10,
            tol_integer=1e-8,
            align_rotation_axis=False,
            rotation_axis=None,
            inclination_tol=sqrt(2) / 2):
        """
        compute the transformation
        to obtain the supercell of the two slabs forming a interface

        Parameters
        ----------
        hkl : numpy array
            miller indices of the plane expressed in lattice_1
        lim : int
            the limit searching for a CSL vector cross the plane, default 20
        normal_ortho : bool
            whether limit the vector crossing the GB to be normal to the GB,
            default False
        plane_ortho : bool
            whether limit the two vectors in the GB plane to be orthogonal,
            default False
        tol_ortho : float
            tolerance judging whether orthogonal, default 1e-10
        tol_integer : float
            tolerance judging integer, default 1e-8
        align_rotation_axis : bool
            whether to align to rotation axis, default False
        rotation_axis : list
            rotation axis, defalt [1, 1, 1]
        inclination_tol : float
            control the angle between the interface and the cross vector,
            default sqrt(2)/2
        """
        if rotation_axis is None:
            rotation_axis = [1, 1, 1]
        if normal_ortho and plane_ortho:
            self.bicrystal_ortho = True
        self.d1 = d_hkl(self.lattice_1, hkl)
        lattice_2 = three_dot(self.R, self.D, self.lattice_2)
        hkl_2 = get_primitive_hkl(hkl, self.lattice_1, lattice_2, tol_integer)
        self.d2 = d_hkl(lattice_2, hkl_2)
        hkl_c = get_primitive_hkl(
            hkl, self.lattice_1, self.CSL, tol_integer
        )  # miller indices of the plane in CSL
        hkl_c = np.array(hkl_c)
        if self.verbose:
            print('hkl in CSL:', hkl_c)
        # plane bases of the CSL lattice plane
        plane_B = get_pri_vec_inplane(hkl_c, self.CSL)
        if plane_ortho and (
                abs(np.dot(plane_B[:, 0], plane_B[:, 1])) > tol_ortho):
            plane_B = get_ortho_two_v(
                plane_B,
                lim,
                tol_ortho,
                align_rotation_axis,
                rotation_axis)
        if align_rotation_axis:
            if norm(cross(plane_B[:, 0], rotation_axis) > 1e-3):
                change_v = plane_B[:, 1].copy()
                plane_B[:, 1] = plane_B[:, 0]
                plane_B[:, 0] = change_v
        plane_n = cross(plane_B[:, 0], plane_B[:, 1])  # plane normal
        v3 = cross_plane(
            self.CSL, plane_n, lim, normal_ortho,
            tol_ortho, inclination_tol)  # a CSL basic vector cross the plane
        supercell = np.column_stack(
            (v3, plane_B))  # supercell of the bicrystal
        supercell = get_right_hand(supercell)  # check right-handed
        if normal_ortho:
            self.min_perp_length = norm(v3)
        self.bicrystal_U1 = np.array(
            np.round(
                np.dot(inv(self.lattice_1), supercell), 8), dtype=int)
        self.bicrystal_U2 = np.array(
            np.round(
                np.dot(inv(self.lattice_2_TD), supercell), 8), dtype=int)
        self.cell_calc.compute_CNID(hkl, tol_integer)
        CNID = self.cell_calc.CNID
        self.CNID = np.dot(self.lattice_1, CNID)
        if self.verbose:
            print('cell 1:')
            print(array(np.round(self.bicrystal_U1, 8), dtype=int))
            print('cell 2:')
            print(array(np.round(self.bicrystal_U2, 8), dtype=int))

    def compute_bicrystal_two_D(
            self,
            hkl_1,
            hkl_2,
            lim=20,
            normal_ortho=False,
            tol_ortho=1e-10,
            tol_integer=1e-8,
            inclination_tol=sqrt(2) / 2):
        """
        compute the transformation
        to obtain the supercell of the two slabs
        forming a interface (only two_D periodicity)

        Parameters
        ----------
        hkl1, hkl2 : numpy array
            miller indices of the plane expressed in lattice_1 and lattice_2
        lim : int
            the limit searching for a CSL vector cross the plane, default 20
        normal_ortho : bool
            whether limit the vector crossing the GB to be normal to the GB,
            default False
        tol_ortho : float
            tolerance judging whether orthogonal, default 1e-10
        tol_integer : float
            tolerance judging integer, default 1e-8
        inclination_tol : float
            control the angle between the interface and the cross vector,
            default sqrt(2)/2
        """
        self.d1 = d_hkl(self.lattice_1, hkl_1)
        lattice_2 = np.dot(self.a2_transform, self.lattice_2)
        normal_1 = get_normal_from_MI(self.lattice_1, hkl_1)
        hkl_2 = MID(lattice_2, normal_1, tol_integer)
        self.d2 = d_hkl(lattice_2, hkl_2)
        # the two slabs with auxilary vector
        plane_1 = np.dot(self.lattice_1, self.U1)

        # the transformed lattice_2
        a2 = np.dot(self.a2_transform, self.lattice_2)
        plane_2 = np.dot(a2, self.U2)

        v3_1 = cross_plane(
            self.lattice_1,
            normal_1,
            lim,
            normal_ortho,
            tol_ortho,
            inclination_tol)
        v3_2 = cross_plane(
            a2,
            normal_1,
            lim,
            normal_ortho,
            tol_ortho,
            inclination_tol)

        # unit slabs
        cell_1 = np.column_stack((v3_1, plane_1))
        cell_2 = np.column_stack((v3_2, plane_2))

        # right_handed
        cell_1 = get_right_hand(cell_1)

        if dot(inv(cell_1), cell_2[:,0])[0] < 0:
            cell_2[:,0] = - cell_2[:,0]
        cell_2 = get_right_hand(cell_2)
        self.height_1 = get_height(cell_1)
        self.height_2 = get_height(cell_2)

        # supercell index
        self.bicrystal_U1 = np.dot(inv(self.lattice_1), cell_1)
        self.bicrystal_U2 = np.dot(inv(a2), cell_2)
        if self.verbose:
            print('cell 1:')
            print(array(np.round(self.bicrystal_U1, 8), dtype=int))
            print('cell 2:')
            print(array(np.round(self.bicrystal_U2, 8), dtype=int))

    def define_lammps_regions(
            self,
            region_names,
            region_los,
            region_his,
            ortho=False):
        """
        generate a file defining some regions
        in the LAMMPS and define the atoms
        inside these regions into some groups.

        Parameters
        ----------
        region_names : list
            list of name of regions
        region_los : list
            list of the low bounds
        region_his : list
            list of the hi bounds
        ortho : bool
            whether the cell is orthogonal
        """

        if (len(region_los) != len(region_names)) or (
                len(region_los) != len(region_his)):
            raise RuntimeError(
                "the region_names, low & high bounds "
                "must have same num of elements.")

        xy = self.lattice_bi[:, 1][0]
        xz = self.lattice_bi[:, 2][0]
        yz = self.lattice_bi[:, 2][1]

        with open('blockfile', 'w', encoding="utf-8") as fb:
            for rn, rl, rh in zip(region_names, region_los, region_his):
                if not ortho:
                    fb.write(
                        f'region {rn} prism {rl} {rh} EDGE EDGE EDGE EDGE '
                        f'{xy} {xz} {yz} units box \n')
                else:
                    fb.write(
                        f'region {rn} block {rl} {rh} EDGE EDGE EDGE EDGE '
                        'units box \n')
                fb.write(f'group {rn} region {rn} \n')


def terminates_scanner_slab_structure(structure, hkl):
    atoms, elements = get_sites_elements(structure)
    lattice = structure.lattice.matrix.T
    plane_B = get_pri_vec_inplane(hkl, lattice)
    d = d_hkl(lattice, hkl)
    v3 = cross_plane(lattice, cross(
        plane_B[:, 0], plane_B[:, 1]), 10, False, 0.001, 0.001)
    supercell = np.column_stack((v3, plane_B))  # supercell of the bicrystal
    supercell = get_right_hand(supercell)
    U = array(around(np.dot(inv(lattice), supercell)), dtype=int)
    print(f'cross vector: \n{str(array([U[:,0]]).T)}\nlength: {str(norm(v3))}')
    print(
        f'plane basis: \n{str(U[:,[1,2]])}\n'
        f'length: {str(norm(supercell[:,1]))} {str(norm(supercell[:,2]))}')
    lattice, atoms, elements = super_cell(U, lattice, atoms, elements)
    Poscar(Structure(lattice.T, elements, atoms, coords_are_cartesian=False)).write_file('POSCAR_primitive')
    lattice, _ = adjust_orientation(lattice)
    plane_list, element_list, _, dp_list = terminates_scanner_left(
        supercell, atoms, elements, d, round_n=5)
    return plane_list, element_list, dp_list


def get_surface_slab(
        structure,
        hkl,
        replica=None,
        inclination_tol=sqrt(2) / 2,
        termi_shift=0,
        vacuum_height=0,
        plane_normal=False,
        normal_perp=False,
        normal_tol=1e-3,
        lim=20,
        filename='POSCAR',
        filetype='VASP'):
    """
    get a superlattice of a slab containing a desired surface
    as crystal plane hkl

    Parameters
    ----------
    structure : Structure object
        Structure object of the unit cell structure
    hkl : numpy array
        miller indices of the surface plane
    replica : list
        expansion of the primitive slab cell, default [1, 1, 1]
    inclination_tol : float
        required minimum cos value of the angle
        between the basic crossing vector and the surface, default sqrt(2)/2
    termi_shift : float
        shift the termination of the surface, default 0
    vacuum_height : float
        height of vaccum
    plane_normal : bool
        whether requiring the two vectors
        in the surface plane to be perpendicular, default False
    normal_perp : bool
        whether requiring the crossing vector to be perpendicular to the plane,
        default False
    normal_tol :
        tolerance to judge whether perpendicular, default 1e-3
    lim : int
        control the number of generated vectors
        to search for the crossing vectors and perpendicular vectors,
        default 20
    filename : str
        name of the generated atom files
    filetype : str, "VASP" or "LAMMPS"
        type of the generated atom files (for VASP or LAMMPS)

    Returns
    ----------
        slab_structure : structure object
            slab structure
    """
    if replica is None:
        replica = [1, 1, 1]
    atoms, elements = get_sites_elements(structure)
    lattice = structure.lattice.matrix.T
    plane_B = get_pri_vec_inplane(hkl, lattice)
    if plane_normal and (
            abs(np.dot(plane_B[:, 0], plane_B[:, 1])) > normal_tol):
        plane_B = get_ortho_two_v(plane_B, lim, normal_tol, False)
    v3 = cross_plane(
        lattice, cross(plane_B[:, 0], plane_B[:, 1]),
        lim, normal_perp, normal_tol, inclination_tol)
    supercell = np.column_stack((v3, plane_B))  # supercell of the bicrystal
    supercell = get_right_hand(supercell)
    U = array(around(np.dot(inv(lattice), supercell)), dtype=int)
    print(f'cross vector: \n{str(array([U[:,0]]).T)}\nlength: {str(norm(v3))}')
    print(
        f'plane basis: \n{str(U[:,[1,2]])}\n'
        f'length: {str(norm(supercell[:,1]))} {str(norm(supercell[:,2]))}')
    lattice, atoms, elements = super_cell(U, lattice, atoms, elements)
    lattice, _ = adjust_orientation(lattice)
    if not np.all(replica == 1):
        lattice, atoms, elements = cell_expands(
            lattice, atoms, elements, replica)

    if termi_shift != 0:
        atoms = shift_none_copy(lattice, termi_shift, atoms)

    if vacuum_height > 0:
        atoms, lattice = surface_vacuum(lattice, lattice, atoms, vacuum_height)

    slab_structure = Structure(lattice.T, elements, atoms, coords_are_cartesian=False)
    if filetype == 'VASP':
        poscar = Poscar(slab_structure)
        poscar.write_file(filename)        
    elif filetype == 'LAMMPS':
        orthogonal = False
        if plane_normal and normal_perp:
            orthogonal = True
        write_LAMMPS(lattice, atoms, elements, filename, orthogonal)
    else:
        raise RuntimeError(
            "Sorry, we only support for 'VASP' or 'LAMMPS' output")
    return slab_structure<|MERGE_RESOLUTION|>--- conflicted
+++ resolved
@@ -4,13 +4,8 @@
 """
 import os
 from numpy.linalg import det, norm, inv
-<<<<<<< HEAD
-from numpy import (cross, cos, dot, sin, array, column_stack,
-                   eye, arccos, around, sqrt)
-=======
 from numpy import (cross, cos, sin, array, column_stack,
                    eye, arccos, around, sqrt, dot)
->>>>>>> 42b23d58
 from pymatgen.core.lattice import Lattice
 from pymatgen.core.structure import Structure
 from pymatgen.io.vasp import Poscar
